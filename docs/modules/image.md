--- conflicted
+++ resolved
@@ -112,9 +112,5 @@
           ]
         }
         ```
-<<<<<<< HEAD
-    - See the [Linode API response documentation](https://techdocs.akamai.com/linode-api/reference/post-image) for a list of returned fields
-=======
     - See the [Linode API response documentation](https://techdocs.akamai.com/linode-api/reference/get-image) for a list of returned fields
->>>>>>> c860c0ae
 
