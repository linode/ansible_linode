--- conflicted
+++ resolved
@@ -127,12 +127,9 @@
 | `wait_timeout` | <center>`int`</center> | <center>Optional</center> | The amount of time, in seconds, to wait for an instance to have status "running".  **(Default: `1500`)** |
 | [`additional_ipv4` (sub-options)](#additional_ipv4) | <center>`list`</center> | <center>Optional</center> | Additional ipv4 addresses to allocate.   |
 | `rebooted` | <center>`bool`</center> | <center>Optional</center> | If true, the Linode Instance will be rebooted. NOTE: The instance will only be rebooted if it was previously in a running state. To ensure your Linode will always be rebooted, consider also setting the `booted` field.  **(Default: `False`)** |
-<<<<<<< HEAD
 | `migration_type` | <center>`str`</center> | <center>Optional</center> | The type of migration to use for Region and Type migrations.  **(Choices: `cold`, `warm`; Default: `cold`)** |
 | `auto_disk_resize` | <center>`bool`</center> | <center>Optional</center> | Whether implicitly created disks should be resized during a type change operation.  **(Default: `False`)** |
-=======
 | `tags` | <center>`list`</center> | <center>Optional</center> | An array of tags applied to this object. Tags are for organizational purposes only.  **(Updatable)** |
->>>>>>> 2daf6878
 
 ### configs
 
