# instance

Manage Linode Instances, Configs, and Disks.

- [Minimum Required Fields](#minimum-required-fields)
- [Examples](#examples)
- [Parameters](#parameters)
- [Return Values](#return-values)

## Minimum Required Fields
| Field       | Type  | Required     | Description                                                                                                                                                                                                              |
|-------------|-------|--------------|--------------------------------------------------------------------------------------------------------------------------------------------------------------------------------------------------------------------------|
| `api_token` | `str` | **Required** | The Linode account personal access token. It is necessary to run the module. <br/>It can be exposed by the environment variable `LINODE_API_TOKEN` instead. <br/>See details in [Usage](https://github.com/linode/ansible_linode?tab=readme-ov-file#usage). |

## Examples

```yaml
- name: Create a new Linode instance.
  linode.cloud.instance:
    label: my-linode
    type: g6-nanode-1
    region: us-east
    image: linode/ubuntu22.04
    root_pass: verysecurepassword!!!
    private_ip: false
    authorized_keys:
      - "ssh-rsa ..."
    stackscript_id: 1337
    stackscript_data:
      variable: value
    group: app
    tags:
      - env=prod
    state: present
```

```yaml
- name: Create a new Linode instance with an additional public IPv4 address.
  linode.cloud.instance:
    label: my-linode
    type: g6-nanode-1
    region: us-east
    image: linode/ubuntu22.04
    root_pass: verysecurepassword!!!
    private_ip: false
    authorized_keys:
      - "ssh-rsa ..."
    stackscript_id: 1337
    stackscript_data:
      variable: value
    group: app
    tags:
      - env=prod
    state: present
    additional_ipv4:
      - public: true
```

```yaml
- name: Create a Linode Instance with explicit configs and disks.
  linode.cloud.instance:
    label: 'my-complex-instance'
    region: us-southeast
    type: g6-standard-1
    booted: true
    boot_config_label: boot-config
    state: present
    disks:
      - label: boot
        image: linode/ubuntu22.04
        size: 3000
        root_pass: ans1ble-test!
      - label: swap
        filesystem: swap
        size: 512
    configs:
      - label: boot-config
        root_device: /dev/sda
        devices:
          sda:
            disk_label: boot
          sdb:
            disk_label: swap
        state: present
```

```yaml
- name: Create a Linode Instance with custom user data.
  linode.cloud.instance:
    label: 'my-metadata-instance'
    region: us-southeast
    type: g6-standard-1
    image: linode/ubuntu22.04
    root_pass: verysecurepassword!!!
    metadata:
      user_data: myuserdata
    state: present
```

```yaml
- name: Create a new Linode instance under a placement group.
  linode.cloud.instance:
    label: my-linode
    type: g6-nanode-1
    region: us-east
    placement_group: 
      id: 123
      compliant_only: false
    state: present
```

```yaml
- name: Delete a Linode instance.
  linode.cloud.instance:
    label: my-linode
    state: absent
```


## Parameters

| Field     | Type | Required | Description                                                                  |
|-----------|------|----------|------------------------------------------------------------------------------|
| `state` | <center>`str`</center> | <center>**Required**</center> | The desired state of the target.  **(Choices: `present`, `absent`)** |
| `label` | <center>`str`</center> | <center>Optional</center> | The unique label to give this instance.   |
| `type` | <center>`str`</center> | <center>Optional</center> | The Linode Type of the Linode you are creating.   |
| `region` | <center>`str`</center> | <center>Optional</center> | The location to deploy the instance in. See the [Linode API documentation](https://api.linode.com/v4/regions).   |
| `image` | <center>`str`</center> | <center>Optional</center> | The image ID to deploy the instance disk from.  **(Conflicts With: `disks`,`configs`)** |
| `authorized_keys` | <center>`list`</center> | <center>Optional</center> | A list of SSH public key parts to deploy for the root user.   |
| `root_pass` | <center>`str`</center> | <center>Optional</center> | The password for the root user. If not specified, one will be generated. This generated password will be available in the task success JSON.   |
| `stackscript_id` | <center>`int`</center> | <center>Optional</center> | The ID of the StackScript to use when creating the instance. See the [Linode API documentation](https://techdocs.akamai.com/linode-api/reference/get-stack-scripts).   |
| `stackscript_data` | <center>`dict`</center> | <center>Optional</center> | An object containing arguments to any User Defined Fields present in the StackScript used when creating the instance. Only valid when a stackscript_id is provided. See the [Linode API documentation](https://techdocs.akamai.com/linode-api/reference/get-stack-scripts).   |
| `firewall_id` | <center>`int`</center> | <center>Optional</center> | The ID of a Firewall this Linode to assign this Linode to.   |
| `private_ip` | <center>`bool`</center> | <center>Optional</center> | If true, the created Linode will have private networking enabled.   |
| `group` | <center>`str`</center> | <center>Optional</center> | The group that the instance should be marked under. Please note, that group labelling is deprecated but still supported. The encouraged method for marking instances is to use tags.  **(Updatable)** |
| `boot_config_label` | <center>`str`</center> | <center>Optional</center> | The label of the config to boot from.   |
| [`configs` (sub-options)](#configs) | <center>`list`</center> | <center>Optional</center> | A list of Instance configs to apply to the Linode. See the [Linode API documentation](https://www.linode.com/docs/api/linode-instances/#configuration-profile-create).  **(Updatable; Conflicts With: `image`,`interfaces`)** |
| [`disks` (sub-options)](#disks) | <center>`list`</center> | <center>Optional</center> | A list of Disks to create on the Linode. See the [Linode API documentation](https://www.linode.com/docs/api/linode-instances/#disk-create).  **(Updatable; Conflicts With: `image`,`interfaces`)** |
| [`interfaces` (sub-options)](#interfaces) | <center>`list`</center> | <center>Optional</center> | A list of network interfaces to apply to the Linode. See the [Linode API documentation](https://techdocs.akamai.com/linode-api/reference/post-linode-instance).  **(Conflicts With: `disks`,`configs`)** |
| `booted` | <center>`bool`</center> | <center>Optional</center> | Whether the new Instance should be booted. This will default to True if the Instance is deployed from an Image or Backup.   |
| `backup_id` | <center>`int`</center> | <center>Optional</center> | The id of the Backup to restore to the new Instance. May not be provided if "image" is given.   |
| [`metadata` (sub-options)](#metadata) | <center>`dict`</center> | <center>Optional</center> | Fields relating to the Linode Metadata service.   |
| `backups_enabled` | <center>`bool`</center> | <center>Optional</center> | Enroll Instance in Linode Backup service.   |
| `wait` | <center>`bool`</center> | <center>Optional</center> | Wait for the instance to have status "running" before returning.  **(Default: `True`)** |
| `wait_timeout` | <center>`int`</center> | <center>Optional</center> | The amount of time, in seconds, to wait for an instance to have status "running".  **(Default: `1500`)** |
| [`additional_ipv4` (sub-options)](#additional_ipv4) | <center>`list`</center> | <center>Optional</center> | Additional ipv4 addresses to allocate.   |
| `rebooted` | <center>`bool`</center> | <center>Optional</center> | If true, the Linode Instance will be rebooted. NOTE: The instance will only be rebooted if it was previously in a running state. To ensure your Linode will always be rebooted, consider also setting the `booted` field.  **(Default: `False`)** |
| `migration_type` | <center>`str`</center> | <center>Optional</center> | The type of migration to use for Region and Type migrations.  **(Choices: `cold`, `warm`; Default: `cold`)** |
| `auto_disk_resize` | <center>`bool`</center> | <center>Optional</center> | Whether implicitly created disks should be resized during a type change operation.  **(Default: `False`)** |
| `tags` | <center>`list`</center> | <center>Optional</center> | An array of tags applied to this object. Tags are for organizational purposes only.  **(Updatable)** |
| [`placement_group` (sub-options)](#placement_group) | <center>`dict`</center> | <center>Optional</center> | A Placement Group to create this Linode under.   |
<<<<<<< HEAD
| `lke_cluster_id` | <center>`int`</center> | <center>Optional</center> | The id of the LKE cluster associated with this Linode, if there is one.   |
| `disk_encryption` | <center>`str`</center> | <center>Optional</center> | The disk encryption status of this Linode. NOTE: Disk encryption may not currently be available to all users.  **(Choices: `enabled`, `disabled`, `pde`)** |
=======
| `swap_size` | <center>`int`</center> | <center>Optional</center> | When deploying from an Image, this field is optional, otherwise it is ignored. This is used to set the swap disk size for the newly-created Linode.   |
>>>>>>> 20b6a729

### configs

| Field     | Type | Required | Description                                                                  |
|-----------|------|----------|------------------------------------------------------------------------------|
| [`devices` (sub-options)](#devices) | <center>`dict`</center> | <center>**Required**</center> | The devices to map to this configuration.   |
| `label` | <center>`str`</center> | <center>**Required**</center> | The label to assign to this config.   |
| `comments` | <center>`str`</center> | <center>Optional</center> | Arbitrary User comments on this Config.  **(Updatable)** |
| [`helpers` (sub-options)](#helpers) | <center>`dict`</center> | <center>Optional</center> | Helpers enabled when booting to this Linode Config.   |
| `kernel` | <center>`str`</center> | <center>Optional</center> | A Kernel ID to boot a Linode with. Defaults to "linode/latest-64bit".  **(Updatable)** |
| `memory_limit` | <center>`int`</center> | <center>Optional</center> | Defaults to the total RAM of the Linode.  **(Updatable)** |
| `root_device` | <center>`str`</center> | <center>Optional</center> | The root device to boot.  **(Updatable)** |
| `run_level` | <center>`str`</center> | <center>Optional</center> | Defines the state of your Linode after booting.  **(Updatable)** |
| `virt_mode` | <center>`str`</center> | <center>Optional</center> | Controls the virtualization mode.  **(Choices: `paravirt`, `fullvirt`; Updatable)** |
| [`interfaces` (sub-options)](#interfaces) | <center>`list`</center> | <center>Optional</center> | A list of network interfaces to apply to the Linode. See the [Linode API documentation](https://techdocs.akamai.com/linode-api/reference/post-add-linode-config).  **(Updatable)** |

### devices

| Field     | Type | Required | Description                                                                  |
|-----------|------|----------|------------------------------------------------------------------------------|
| [`sda` (sub-options)](#sda) | <center>`dict`</center> | <center>Optional</center> | The device to be mapped to /dev/sda   |
| [`sdb` (sub-options)](#sdb) | <center>`dict`</center> | <center>Optional</center> | The device to be mapped to /dev/sdb   |
| [`sdc` (sub-options)](#sdc) | <center>`dict`</center> | <center>Optional</center> | The device to be mapped to /dev/sdc   |
| [`sdd` (sub-options)](#sdd) | <center>`dict`</center> | <center>Optional</center> | The device to be mapped to /dev/sdd   |
| [`sde` (sub-options)](#sde) | <center>`dict`</center> | <center>Optional</center> | The device to be mapped to /dev/sde   |
| [`sdf` (sub-options)](#sdf) | <center>`dict`</center> | <center>Optional</center> | The device to be mapped to /dev/sdf   |
| [`sdg` (sub-options)](#sdg) | <center>`dict`</center> | <center>Optional</center> | The device to be mapped to /dev/sdg   |
| [`sdh` (sub-options)](#sdh) | <center>`dict`</center> | <center>Optional</center> | The device to be mapped to /dev/sdh   |

### sda

| Field     | Type | Required | Description                                                                  |
|-----------|------|----------|------------------------------------------------------------------------------|
| `disk_label` | <center>`str`</center> | <center>Optional</center> | The label of the disk to attach to this Linode.   |
| `disk_id` | <center>`int`</center> | <center>Optional</center> | The ID of the disk to attach to this Linode.   |
| `volume_id` | <center>`int`</center> | <center>Optional</center> | The ID of the volume to attach to this Linode.   |

### sdb

| Field     | Type | Required | Description                                                                  |
|-----------|------|----------|------------------------------------------------------------------------------|
| `disk_label` | <center>`str`</center> | <center>Optional</center> | The label of the disk to attach to this Linode.   |
| `disk_id` | <center>`int`</center> | <center>Optional</center> | The ID of the disk to attach to this Linode.   |
| `volume_id` | <center>`int`</center> | <center>Optional</center> | The ID of the volume to attach to this Linode.   |

### sdc

| Field     | Type | Required | Description                                                                  |
|-----------|------|----------|------------------------------------------------------------------------------|
| `disk_label` | <center>`str`</center> | <center>Optional</center> | The label of the disk to attach to this Linode.   |
| `disk_id` | <center>`int`</center> | <center>Optional</center> | The ID of the disk to attach to this Linode.   |
| `volume_id` | <center>`int`</center> | <center>Optional</center> | The ID of the volume to attach to this Linode.   |

### sdd

| Field     | Type | Required | Description                                                                  |
|-----------|------|----------|------------------------------------------------------------------------------|
| `disk_label` | <center>`str`</center> | <center>Optional</center> | The label of the disk to attach to this Linode.   |
| `disk_id` | <center>`int`</center> | <center>Optional</center> | The ID of the disk to attach to this Linode.   |
| `volume_id` | <center>`int`</center> | <center>Optional</center> | The ID of the volume to attach to this Linode.   |

### sde

| Field     | Type | Required | Description                                                                  |
|-----------|------|----------|------------------------------------------------------------------------------|
| `disk_label` | <center>`str`</center> | <center>Optional</center> | The label of the disk to attach to this Linode.   |
| `disk_id` | <center>`int`</center> | <center>Optional</center> | The ID of the disk to attach to this Linode.   |
| `volume_id` | <center>`int`</center> | <center>Optional</center> | The ID of the volume to attach to this Linode.   |

### sdf

| Field     | Type | Required | Description                                                                  |
|-----------|------|----------|------------------------------------------------------------------------------|
| `disk_label` | <center>`str`</center> | <center>Optional</center> | The label of the disk to attach to this Linode.   |
| `disk_id` | <center>`int`</center> | <center>Optional</center> | The ID of the disk to attach to this Linode.   |
| `volume_id` | <center>`int`</center> | <center>Optional</center> | The ID of the volume to attach to this Linode.   |

### sdg

| Field     | Type | Required | Description                                                                  |
|-----------|------|----------|------------------------------------------------------------------------------|
| `disk_label` | <center>`str`</center> | <center>Optional</center> | The label of the disk to attach to this Linode.   |
| `disk_id` | <center>`int`</center> | <center>Optional</center> | The ID of the disk to attach to this Linode.   |
| `volume_id` | <center>`int`</center> | <center>Optional</center> | The ID of the volume to attach to this Linode.   |

### sdh

| Field     | Type | Required | Description                                                                  |
|-----------|------|----------|------------------------------------------------------------------------------|
| `disk_label` | <center>`str`</center> | <center>Optional</center> | The label of the disk to attach to this Linode.   |
| `disk_id` | <center>`int`</center> | <center>Optional</center> | The ID of the disk to attach to this Linode.   |
| `volume_id` | <center>`int`</center> | <center>Optional</center> | The ID of the volume to attach to this Linode.   |

### helpers

| Field     | Type | Required | Description                                                                  |
|-----------|------|----------|------------------------------------------------------------------------------|
| `devtmpfs_automount` | <center>`bool`</center> | <center>Optional</center> | Populates the /dev directory early during boot without udev.   |
| `distro` | <center>`bool`</center> | <center>Optional</center> | Helps maintain correct inittab/upstart console device.   |
| `modules_dep` | <center>`bool`</center> | <center>Optional</center> | Creates a modules dependency file for the Kernel you run.   |
| `network` | <center>`bool`</center> | <center>Optional</center> | Automatically configures static networking.   |
| `updatedb_disabled` | <center>`bool`</center> | <center>Optional</center> | Disables updatedb cron job to avoid disk thrashing.   |

### interfaces

| Field     | Type | Required | Description                                                                  |
|-----------|------|----------|------------------------------------------------------------------------------|
| `purpose` | <center>`str`</center> | <center>**Required**</center> | The type of interface.  **(Choices: `public`, `vlan`, `vpc`)** |
| `primary` | <center>`bool`</center> | <center>Optional</center> | Whether this is a primary interface  **(Default: `False`)** |
| `subnet_id` | <center>`int`</center> | <center>Optional</center> | The ID of the VPC subnet to assign this interface to.   |
| `ipv4` | <center>`dict`</center> | <center>Optional</center> | The IPv4 configuration for this interface. (VPC only)   |
| `label` | <center>`str`</center> | <center>Optional</center> | The name of this interface. Required for vlan purpose interfaces. Must be an empty string or null for public purpose interfaces.   |
| `ipam_address` | <center>`str`</center> | <center>Optional</center> | This Network Interface’s private IP address in Classless Inter-Domain Routing (CIDR) notation.   |
| `ip_ranges` | <center>`list`</center> | <center>Optional</center> | Packets to these CIDR ranges are routed to the VPC network interface. (VPC only)   |

### disks

| Field     | Type | Required | Description                                                                  |
|-----------|------|----------|------------------------------------------------------------------------------|
| `label` | <center>`str`</center> | <center>**Required**</center> | The label to give this Disk.   |
| `size` | <center>`int`</center> | <center>**Required**</center> | The size of the Disk in MB.  **(Updatable)** |
| `authorized_keys` | <center>`list`</center> | <center>Optional</center> | A list of SSH public key parts to deploy for the root user.   |
| `authorized_users` | <center>`list`</center> | <center>Optional</center> | A list of usernames.   |
| `filesystem` | <center>`str`</center> | <center>Optional</center> | The filesystem to create this disk with.   |
| `disk_encryption` | <center>`str`</center> | <center>Optional</center> | The disk encryption status of this disk.NOTE: Disk encryption may not currently be available to all users.  **(Choices: `enabled`, `disabled`, `pde`)** |
| `image` | <center>`str`</center> | <center>Optional</center> | An Image ID to deploy the Disk from.   |
| `root_pass` | <center>`str`</center> | <center>Optional</center> | The root user’s password on the newly-created Linode.   |
| `stackscript_id` | <center>`int`</center> | <center>Optional</center> | The ID of the StackScript to use when creating the instance. See the [Linode API documentation](https://techdocs.akamai.com/linode-api/reference/get-stack-scripts).   |
| `stackscript_data` | <center>`dict`</center> | <center>Optional</center> | An object containing arguments to any User Defined Fields present in the StackScript used when creating the instance. Only valid when a stackscript_id is provided. See the [Linode API documentation](https://techdocs.akamai.com/linode-api/reference/get-stack-scripts).   |

### metadata

| Field     | Type | Required | Description                                                                  |
|-----------|------|----------|------------------------------------------------------------------------------|
| `user_data` | <center>`str`</center> | <center>Optional</center> | The user-defined data to supply for the Linode through the Metadata service.   |
| `user_data_encoded` | <center>`bool`</center> | <center>Optional</center> | Whether the user_data field content is already encoded in Base64.  **(Default: `False`)** |

### additional_ipv4

| Field     | Type | Required | Description                                                                  |
|-----------|------|----------|------------------------------------------------------------------------------|
| `public` | <center>`bool`</center> | <center>**Required**</center> | Whether the allocated IPv4 address should be public or private.   |

### placement_group

| Field     | Type | Required | Description                                                                  |
|-----------|------|----------|------------------------------------------------------------------------------|
| `id` | <center>`int`</center> | <center>**Required**</center> | The id of the placement group.   |
| `compliant_only` | <center>`bool`</center> | <center>Optional</center> | Whether the newly added/migrated/resized linode must be compliant for flexible placement groups.  **(Default: `False`)** |

## Return Values

- `instance` - The instance description in JSON serialized form.

    - Sample Response:
        ```json
        {
          "alerts": {
            "cpu": 180,
            "io": 10000,
            "network_in": 10,
            "network_out": 10,
            "transfer_quota": 80
          },
          "backups": {
            "enabled": true,
            "last_successful": "2018-01-01T00:01:01",
            "schedule": {
              "day": "Saturday",
              "window": "W22"
            }
          },
          "created": "2018-01-01T00:01:01",
          "group": "Linode-Group",
          "has_user_data": true,
          "hypervisor": "kvm",
          "id": 123,
          "image": "linode/debian11",
          "ipv4": [
            "203.0.113.1",
            "192.0.2.1"
          ],
          "ipv6": "c001:d00d::1337/128",
          "label": "linode123",
          "region": "us-east",
          "specs": {
            "disk": 81920,
            "memory": 4096,
            "transfer": 4000,
            "vcpus": 2
          },
          "status": "running",
          "tags": [
            "example tag",
            "another example"
          ],
          "type": "g6-standard-1",
          "updated": "2018-01-01T00:01:01",
          "watchdog_enabled": true,
          "placement_group": {
            "id": 123,
            "label": "test",
            "placement_group_type": "anti_affinity:local",
            "placement_group_policy": "strict"
          }
          "disk_encryption": "enabled",
          "lke_cluster_id": null                      
        }
        ```
    - See the [Linode API response documentation](https://techdocs.akamai.com/linode-api/reference/get-linode-instance) for a list of returned fields


- `configs` - A list of configs tied to this Linode Instance.

    - Sample Response:
        ```json
        [
          {
            "comments": "This is my main Config",
            "devices": {
              "sda": {
                "disk_id": 124458,
                "volume_id": null
              },
              "sdb": {
                "disk_id": 124458,
                "volume_id": null
              },
              "sdc": {
                "disk_id": 124458,
                "volume_id": null
              },
              "sdd": {
                "disk_id": 124458,
                "volume_id": null
              },
              "sde": {
                "disk_id": 124458,
                "volume_id": null
              },
              "sdf": {
                "disk_id": 124458,
                "volume_id": null
              },
              "sdg": {
                "disk_id": 124458,
                "volume_id": null
              },
              "sdh": {
                "disk_id": 124458,
                "volume_id": null
              }
            },
            "helpers": {
              "devtmpfs_automount": false,
              "distro": true,
              "modules_dep": true,
              "network": true,
              "updatedb_disabled": true
            },
            "id": 23456,
            "interfaces": [
              {
                "ipam_address": "10.0.0.1/24",
                "label": "example-interface",
                "purpose": "vlan"
              }
            ],
            "kernel": "linode/latest-64bit",
            "label": "My Config",
            "memory_limit": 2048,
            "root_device": "/dev/sda",
            "run_level": "default",
            "virt_mode": "paravirt"
          }
        ]
        ```
    - See the [Linode API response documentation](https://techdocs.akamai.com/linode-api/reference/get-linode-config) for a list of returned fields


- `disks` - A list of disks tied to this Linode Instance.

    - Sample Response:
        ```json
        [
          {
            "created": "2018-01-01T00:01:01",
            "filesystem": "ext4",
            "id": 25674,
            "label": "Debian 9 Disk",
            "size": 48640,
            "status": "ready",
            "updated": "2018-01-01T00:01:01",
            "disk_encryption": "enabled"
          }
        ]
        ```
    - See the [Linode API response documentation](https://techdocs.akamai.com/linode-api/reference/get-linode-disk) for a list of returned fields


- `networking` - Networking information about this Linode Instance.

    - Sample Response:
        ```json
        
        {
          "ipv4": {
            "private": [
              {
                "address": "192.168.133.234",
                "gateway": null,
                "linode_id": 123,
                "prefix": 17,
                "public": false,
                "rdns": null,
                "region": "us-east",
                "subnet_mask": "255.255.128.0",
                "type": "ipv4"
              }
            ],
            "public": [
              {
                "address": "97.107.143.141",
                "gateway": "97.107.143.1",
                "linode_id": 123,
                "prefix": 24,
                "public": true,
                "rdns": "test.example.org",
                "region": "us-east",
                "subnet_mask": "255.255.255.0",
                "type": "ipv4"
              }
            ],
            "reserved": [
              {
                "address": "97.107.143.141",
                "gateway": "97.107.143.1",
                "linode_id": 123,
                "prefix": 24,
                "public": true,
                "rdns": "test.example.org",
                "region": "us-east",
                "subnet_mask": "255.255.255.0",
                "type": "ipv4"
              }
            ],
            "shared": [
              {
                "address": "97.107.143.141",
                "gateway": "97.107.143.1",
                "linode_id": 123,
                "prefix": 24,
                "public": true,
                "rdns": "test.example.org",
                "region": "us-east",
                "subnet_mask": "255.255.255.0",
                "type": "ipv4"
              }
            ]
          },
          "ipv6": {
            "global": {
              "prefix": 124,
              "range": "2600:3c01::2:5000:0",
              "region": "us-east",
              "route_target": "2600:3c01::2:5000:f"
            },
            "link_local": {
              "address": "fe80::f03c:91ff:fe24:3a2f",
              "gateway": "fe80::1",
              "linode_id": 123,
              "prefix": 64,
              "public": false,
              "rdns": null,
              "region": "us-east",
              "subnet_mask": "ffff:ffff:ffff:ffff:ffff:ffff:ffff:ffff",
              "type": "ipv6"
            },
            "slaac": {
              "address": "2600:3c03::f03c:91ff:fe24:3a2f",
              "gateway": "fe80::1",
              "linode_id": 123,
              "prefix": 64,
              "public": true,
              "rdns": null,
              "region": "us-east",
              "subnet_mask": "ffff:ffff:ffff:ffff:ffff:ffff:ffff:ffff",
              "type": "ipv6"
            }
          }
        }
        ```
    - See the [Linode API response documentation](https://techdocs.akamai.com/linode-api/reference/get-linode-ips) for a list of returned fields

<|MERGE_RESOLUTION|>--- conflicted
+++ resolved
@@ -149,12 +149,9 @@
 | `auto_disk_resize` | <center>`bool`</center> | <center>Optional</center> | Whether implicitly created disks should be resized during a type change operation.  **(Default: `False`)** |
 | `tags` | <center>`list`</center> | <center>Optional</center> | An array of tags applied to this object. Tags are for organizational purposes only.  **(Updatable)** |
 | [`placement_group` (sub-options)](#placement_group) | <center>`dict`</center> | <center>Optional</center> | A Placement Group to create this Linode under.   |
-<<<<<<< HEAD
 | `lke_cluster_id` | <center>`int`</center> | <center>Optional</center> | The id of the LKE cluster associated with this Linode, if there is one.   |
 | `disk_encryption` | <center>`str`</center> | <center>Optional</center> | The disk encryption status of this Linode. NOTE: Disk encryption may not currently be available to all users.  **(Choices: `enabled`, `disabled`, `pde`)** |
-=======
 | `swap_size` | <center>`int`</center> | <center>Optional</center> | When deploying from an Image, this field is optional, otherwise it is ignored. This is used to set the swap disk size for the newly-created Linode.   |
->>>>>>> 20b6a729
 
 ### configs
 
