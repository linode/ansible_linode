--- conflicted
+++ resolved
@@ -119,11 +119,8 @@
 | [`interfaces` (sub-options)](#interfaces) | <center>`list`</center> | <center>Optional</center> | A list of network interfaces to apply to the Linode. See the [Linode API documentation](https://www.linode.com/docs/api/linode-instances/#linode-create__request-body-schema).  **(Conflicts With: `disks`,`configs`)** |
 | `booted` | <center>`bool`</center> | <center>Optional</center> | Whether the new Instance should be booted. This will default to True if the Instance is deployed from an Image or Backup.   |
 | `backup_id` | <center>`int`</center> | <center>Optional</center> | The id of the Backup to restore to the new Instance. May not be provided if "image" is given.   |
-<<<<<<< HEAD
 | [`metadata` (sub-options)](#metadata) | <center>`dict`</center> | <center>Optional</center> | Fields relating to the Linode Metadata service.   |
-=======
 | `backups_enabled` | <center>`bool`</center> | <center>Optional</center> | Enroll Instance in Linode Backup service.   |
->>>>>>> 3d20a557
 | `wait` | <center>`bool`</center> | <center>Optional</center> | Wait for the instance to have status "running" before returning.  **(Default: `True`)** |
 | `wait_timeout` | <center>`int`</center> | <center>Optional</center> | The amount of time, in seconds, to wait for an instance to have status "running".  **(Default: `240`)** |
 | [`additional_ipv4` (sub-options)](#additional_ipv4) | <center>`list`</center> | <center>Optional</center> | Additional ipv4 addresses to allocate.   |
