--- conflicted
+++ resolved
@@ -65,19 +65,11 @@
 
 | Field     | Type | Required | Description                                                                  |
 |-----------|------|----------|------------------------------------------------------------------------------|
-<<<<<<< HEAD
-| `state` | <center>`str`</center> | <center>**Required**</center> | The desired state of the target.  **(Choices: `present`, `absent`)** |
+| `state` | <center>`str`</center> | <center>**Required**</center> | The desired state of the target.  **(Choices: `present`, `absent`, `update`)** |
 | `label` | <center>`str`</center> | <center>Optional</center> | The unique label to give this Firewall.   |
 | [`devices` (sub-options)](#devices) | <center>`list`</center> | <center>Optional</center> | The devices that are attached to this Firewall.  **(Updatable)** |
 | [`rules` (sub-options)](#rules) | <center>`dict`</center> | <center>Optional</center> | The inbound and outbound access rules to apply to this Firewall.  **(Updatable)** |
 | `status` | <center>`str`</center> | <center>Optional</center> | The status of this Firewall.  **(Updatable)** |
-=======
-| `state` | `str` | **Required** | The desired state of the target.  (Choices:  `present`  `absent`  `update` ) |
-| `label` | `str` | Optional | The unique label to give this Firewall.   |
-| [`devices` (sub-options)](#devices) | `list` | Optional | The devices that are attached to this Firewall.   |
-| [`rules` (sub-options)](#rules) | `dict` | Optional | The inbound and outbound access rules to apply to this Firewall.   |
-| `status` | `str` | Optional | The status of this Firewall.   |
->>>>>>> 8687b90f
 
 
 
@@ -111,21 +103,12 @@
 
 | Field     | Type | Required | Description                                                                  |
 |-----------|------|----------|------------------------------------------------------------------------------|
-<<<<<<< HEAD
 | `label` | <center>`str`</center> | <center>**Required**</center> | The label of this rule.   |
-| `action` | <center>`str`</center> | <center>**Required**</center> | Controls whether traffic is accepted or dropped by this rule.   |
+| `action` | <center>`str`</center> | <center>**Required**</center> | Controls whether traffic is accepted or dropped by this rule.  **(Choices: `ACCEPT`, `DROP`)** |
 | [`addresses` (sub-options)](#addresses) | <center>`dict`</center> | <center>Optional</center> | Allowed IPv4 or IPv6 addresses.   |
 | `description` | <center>`str`</center> | <center>Optional</center> | A description for this rule.   |
 | `ports` | <center>`str`</center> | <center>Optional</center> | A string representing the port or ports on which traffic will be allowed. See U(https://www.linode.com/docs/api/networking/#firewall-create)   |
 | `protocol` | <center>`str`</center> | <center>Optional</center> | The type of network traffic to allow.   |
-=======
-| `label` | `str` | **Required** | The label of this rule.   |
-| `action` | `str` | **Required** | Controls whether traffic is accepted or dropped by this rule.  (Choices:  `ACCEPT`  `DROP` ) |
-| [`addresses` (sub-options)](#addresses) | `dict` | Optional | Allowed IPv4 or IPv6 addresses.   |
-| `description` | `str` | Optional | A description for this rule.   |
-| `ports` | `str` | Optional | A string representing the port or ports on which traffic will be allowed. See U(https://www.linode.com/docs/api/networking/#firewall-create)   |
-| `protocol` | `str` | Optional | The type of network traffic to allow.   |
->>>>>>> 8687b90f
 
 
 
@@ -146,21 +129,12 @@
 
 | Field     | Type | Required | Description                                                                  |
 |-----------|------|----------|------------------------------------------------------------------------------|
-<<<<<<< HEAD
 | `label` | <center>`str`</center> | <center>**Required**</center> | The label of this rule.   |
-| `action` | <center>`str`</center> | <center>**Required**</center> | Controls whether traffic is accepted or dropped by this rule.   |
+| `action` | <center>`str`</center> | <center>**Required**</center> | Controls whether traffic is accepted or dropped by this rule.  **(Choices: `ACCEPT`, `DROP`)** |
 | [`addresses` (sub-options)](#addresses) | <center>`dict`</center> | <center>Optional</center> | Allowed IPv4 or IPv6 addresses.   |
 | `description` | <center>`str`</center> | <center>Optional</center> | A description for this rule.   |
 | `ports` | <center>`str`</center> | <center>Optional</center> | A string representing the port or ports on which traffic will be allowed. See U(https://www.linode.com/docs/api/networking/#firewall-create)   |
 | `protocol` | <center>`str`</center> | <center>Optional</center> | The type of network traffic to allow.   |
-=======
-| `label` | `str` | **Required** | The label of this rule.   |
-| `action` | `str` | **Required** | Controls whether traffic is accepted or dropped by this rule.  (Choices:  `ACCEPT`  `DROP` ) |
-| [`addresses` (sub-options)](#addresses) | `dict` | Optional | Allowed IPv4 or IPv6 addresses.   |
-| `description` | `str` | Optional | A description for this rule.   |
-| `ports` | `str` | Optional | A string representing the port or ports on which traffic will be allowed. See U(https://www.linode.com/docs/api/networking/#firewall-create)   |
-| `protocol` | `str` | Optional | The type of network traffic to allow.   |
->>>>>>> 8687b90f
 
 
 
