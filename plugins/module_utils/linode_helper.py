--- conflicted
+++ resolved
@@ -406,7 +406,6 @@
         raise Exception(f"failed to get resource: {exception}") from exception
 
 
-<<<<<<< HEAD
 def pop_and_compare_optional_attribute(
     local_parent: Dict[str, Any],
     remote_parent: Dict[str, Any],
@@ -445,7 +444,8 @@
 
     a, b = dict_select_matching(a, b)
     return b == a
-=======
+
+
 def retry_on_response_status(
     timeout_ctx: TimeoutContext, func: Callable[[], None], *statuses: int
 ):
@@ -468,5 +468,4 @@
         __attempt_delete,
         step=4,
         timeout=timeout_ctx.seconds_remaining,
-    )
->>>>>>> eda04fc9
+    )