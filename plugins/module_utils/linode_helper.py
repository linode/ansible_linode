"""This module contains helper functions for various Linode modules."""

<<<<<<< HEAD
from dataclasses import dataclass, field
=======
>>>>>>> 3a4929f2
from typing import (
    Any,
    Callable,
    Dict,
<<<<<<< HEAD
    Generic,
=======
>>>>>>> 3a4929f2
    List,
    Optional,
    Set,
    Tuple,
<<<<<<< HEAD
    TypeVar,
=======
>>>>>>> 3a4929f2
    Union,
    cast,
)

import linode_api4
import polling
from linode_api4 import (
    ApiError,
    JSONObject,
    LinodeClient,
    LKENodePool,
    LKENodePoolNode,
    LKENodePoolTaint,
    MappedObject,
    and_,
)
from linode_api4.objects.filtering import (
    Filter,
    FilterableAttribute,
    FilterableMetaclass,
)
from linode_api4.polling import TimeoutContext


def dict_select_spec(target: dict, spec: dict) -> dict:
    """Returns a new dictionary that only selects the keys from target that are specified in spec"""

    return {key: target.get(key) for key in spec.keys()}


def dict_select_matching(d_1: dict, d_2: dict) -> Tuple[dict, dict]:
    """Returns copies of the given dictionaries with all non-shared keys removed"""

    new_d1 = {key: d_1.get(key) for key in d_2.keys() if key in d_1.keys()}
    new_d2 = {key: d_2.get(key) for key in d_1.keys() if key in d_2.keys()}

    return new_d1, new_d2


def dict_select_matching_recursive(
    *dicts: Dict[str, Any]
) -> Tuple[Dict[str, Any], ...]:
    """Returns copies of the given dictionaries with all non-shared keys removed"""

    result = tuple({} for _ in range(len(dicts)))

    mutual_keys = dicts[0].keys()
    for d in dicts[1:]:
        mutual_keys &= d.keys()

    for key in mutual_keys:
        # Matching key handler
        dict_values = tuple(d.get(key) for d in dicts)

        if all(isinstance(v, dict) for v in dict_values):
            dict_values = dict_select_matching_recursive(*dict_values)
        elif all(isinstance(v, list) for v in dict_values):
            list_values = [[] for _ in range(len(dict_values))]
            longest_list_length = max(len(v) for v in dict_values)

            for list_index in range(longest_list_length):
                # Aggregate a list of (dict_index, dict_value) pairs
                # for dicts with entries for list_index.
                #
                # Pairing is necessary to preserve the index when writing back
                # to the result below.
                relevant_dict_value_pairs = [
                    (i, dict_value[list_index])
                    for i, dict_value in enumerate(dict_values)
                    if list_index < len(dict_value)
                ]

                # We only want to compare entries of dicts with other entries of the same index
                entry_match_result = dict_select_matching_recursive(
                    *[dict_value for _, dict_value in relevant_dict_value_pairs]
                )

                for result_index, (dict_index, _) in enumerate(
                    relevant_dict_value_pairs
                ):
                    # Append an entry to the dict value's corresponding list
                    list_values[dict_index].append(
                        entry_match_result[result_index]
                    )

            dict_values = list_values

        for i, value in enumerate(dict_values):
            result[i][key] = value

    return result


def filter_null_values(input_dict: dict) -> dict:
    """Returns a copy of the given dict with all keys containing null values removed"""
    return {
        key: value for key, value in input_dict.items() if value is not None
    }


def drop_empty_strings(value: Union[dict], recursive=False) -> any:
    """Returns a copy of the given dict with all keys containing null and empty values removed"""

    if isinstance(value, dict):
        result = {}

        for key, item in value.items():
            if item is None or item == "":
                continue

            if recursive:
                result[key] = drop_empty_strings(item, recursive=recursive)
            else:
                result[key] = item

        return result

    return value


def paginated_list_to_json(target_list: list) -> list:
    """Copies a PaginatedList to a new list containing JSON objects"""
    return [value._raw_json for value in target_list]


# There might be a better way to do this, but this works for now
def create_filter_and(
    obj: FilterableMetaclass, filter_dict: dict
) -> Optional[Filter]:
    """Returns a filter statement that requires all keys in the dict are matched."""

    keys = list(filter_dict.keys())
    values = list(filter_dict.values())

    if len(keys) < 1:
        return None

    filter_statement: Filter = (
        cast(FilterableAttribute, getattr(obj, keys[0])) == values[0]
    )

    if len(keys) == 1:
        return filter_statement

    for key, value in filter_dict.items():
        filter_statement = and_(
            filter_statement,
            cast(FilterableAttribute, getattr(obj, key)) == value,
        )

    return filter_statement


def mapping_to_dict(obj: Any) -> Any:
    """Recursively converts a mapping to a dict. This is useful for nested API responses."""

    if isinstance(obj, MappedObject):
        obj = obj.dict

    if isinstance(obj, dict):
        return {key: mapping_to_dict(value) for key, value in obj.items()}

    if isinstance(obj, list):
        return [mapping_to_dict(value) for value in obj]

    return obj


def handle_updates(
    obj: linode_api4.Base,
    params: dict,
    mutable_fields: set,
    register_func: Callable,
    ignore_keys: Set[str] = None,
<<<<<<< HEAD
    match_recursive: bool = False,
    dry_run: bool = False,
=======
    nullable_keys: set[str] = None,
>>>>>>> 3a4929f2
) -> Set[str]:
    """Handles updates for a linode_api4 object"""

    match_func = (
        dict_select_matching_recursive
        if match_recursive
        else dict_select_matching
    )

    ignore_keys = ignore_keys or set()
    nullable_keys = nullable_keys or set()

    obj._api_get()

    # We need the type to access property metadata
    property_metadata = type(obj).properties

    # Update mutable values
    params = filter_null_values(params)

    # Populate excluded nullable keys with None
    for key in nullable_keys:
        if key not in params:
            params[key] = None

    put_request = {}
    result = set()

    for key, new_value in params.items():
        if (
            key not in property_metadata
            or not hasattr(obj, key)
            or key in ignore_keys
        ):
            continue

        old_value = parse_linode_types(getattr(obj, key))

        if isinstance(new_value, dict) and isinstance(old_value, dict):
            # If this field is a dict, we only want to compare values that are
            # specified by the user
            old_value, new_value = match_func(
                filter_null_values_recursive(old_value),
                filter_null_values_recursive(new_value),
            )

        has_diff = new_value != old_value

        # We should convert properties to sets
        # if they are annotated as unordered in the
        # Python SDK.
        if (
            property_metadata is not None
            and property_metadata.get(key) is not None
            and property_metadata.get(key).unordered
        ):
            has_diff = set(old_value) != set(new_value)

        if has_diff:
            if key in mutable_fields:
                put_request[key] = new_value
                result.add(key)
                register_func(
                    'Updated {0}: "{1}" -> "{2}"'.format(
                        key, old_value, new_value
                    )
                )

                continue

            raise RuntimeError(
                "failed to update {} -> {}: {} is a non-updatable"
                " field".format(old_value, new_value, key)
            )

    if len(put_request.keys()) > 0 and not dry_run:
        obj._client.put(type(obj).api_endpoint, model=obj, data=put_request)

    return result


def parse_linode_types(value: Any) -> Any:
    """Helper function for handle_updates.
    Parses Linode Object types into collections of strings."""

    if isinstance(value, list):
        return [parse_linode_types(elem) for elem in value]

    if isinstance(value, dict):
        return {k: parse_linode_types(elem) for k, elem in value.items()}

    if issubclass(type(value), JSONObject):
        return parse_linode_types(value.dict)

    if type(value) in {
        linode_api4.objects.linode.Type,
        linode_api4.objects.linode.Region,
        linode_api4.objects.linode.Image,
        linode_api4.objects.linode.Kernel,
        linode_api4.objects.lke.KubeVersion,
    }:
        return value.id

    if isinstance(value, MappedObject):
        return mapping_to_dict(value)

    return value


def jsonify_node_pool(pool: LKENodePool) -> Dict[str, Any]:
    """Converts an LKENodePool into a JSON-compatible dict"""

    result = pool._raw_json

    result["nodes"] = [jsonify_node_pool_node(node) for node in pool.nodes]
    result["taints"] = [jsonify_node_pool_taint(taint) for taint in pool.taints]

    return result


def jsonify_node_pool_node(node: LKENodePoolNode) -> Dict[str, Any]:
    """Converts an LKENodePoolNode into a JSON-compatible dict"""

    return {
        "id": node.id,
        "instance_id": node.instance_id,
        "status": node.status,
    }


def jsonify_node_pool_taint(taint: LKENodePoolTaint) -> Dict[str, Any]:
    """Converts an LKENodePoolTaint into a JSON-compatible dict"""

    return {
        "key": taint.key,
        "value": taint.value,
        "effect": taint.effect,
    }


def validate_required(required_fields: Set[str], params: Dict[str, Any]):
    """Returns whether the given parameters contain all of the required fields specified."""

    has_missing_field = False
    missing_fields = []

    for required_field in required_fields:
        if required_field not in params:
            missing_fields.append(required_field)
            has_missing_field = True

    if has_missing_field:
        raise Exception("missing fields: {}".format(", ".join(missing_fields)))


def filter_null_values_recursive(obj: Any) -> Any:
    """Recursively removes null values and keys from a structure."""
    if isinstance(obj, dict):
        return {
            k: filter_null_values_recursive(v)
            for k, v in obj.items()
            if v is not None
        }

    if isinstance(obj, (list, set, tuple)):
        return [filter_null_values_recursive(v) for v in obj if v is not None]

    return obj


def construct_api_filter(params: Dict[str, Any]) -> Dict[str, Any]:
    """Constructs a filter string given a list module's params."""

    value_filters = []

    if params.get("filters") is not None:
        for filter_opt in params["filters"]:
            current = []

            for value in filter_opt["values"]:
                current.append({filter_opt["name"]: value})

            value_filters.append(
                {
                    "+or": current,
                }
            )

    result = {"+and": value_filters, "+order": params["order"]}

    if params.get("order_by") is not None:
        result["+order_by"] = params["order_by"]

    return result


def get_all_paginated(
    client: LinodeClient,
    endpoint: str,
    filters: Dict[str, Any],
    num_results=None,
) -> List[Any]:
    """Returns a list of paginated JSON responses for the given API endpoint."""
    result = []
    current_page = 1
    page_size = 100
    num_pages: Optional[int] = None

    if num_results is not None and num_results < page_size:
        # Clamp the page size
        page_size = max(min(num_results, 100), 25)

    while (num_pages is None or current_page <= num_pages) and (
        num_results is None or len(result) < num_results
    ):
        response = client.get(
            endpoint + "?page={}&page_size={}".format(current_page, page_size),
            filters=filters,
        )

        if "data" not in response or "page" not in response:
            raise Exception("Invalid list response")

        # We only want to set num_pages once to avoid undefined behavior
        # when the number of pages changes mid-aggregation
        num_pages = num_pages or response["pages"]

        result.extend(response["data"])

        if num_results is not None and len(result) >= num_results:
            break

        current_page += 1

    if num_results is not None:
        result = result[:num_results]

    return result


def format_generic_error(err: Exception) -> str:
    """Formats a generic error into a readable string"""

    return f"{type(err).__name__}: {str(err)}"


def poll_condition(
    condition_func: Callable[[], bool], step: int, timeout: int
) -> None:
    """Polls for the given condition using the given step and timeout values."""
    # Initial attempt
    if condition_func():
        return

    polling.poll(
        condition_func,
        step=step,
        timeout=timeout,
    )


def safe_find(
    func: Callable[[Tuple[Filter]], List[Any]],
    *filters: Any,
    raise_not_found=False,
) -> Any:
    """
    Wraps a resource list function with error handling.
    If no entries are returned, this function returns None rather than
    raising an error.
    """
    try:
        list_results = func(*filters)
        return list_results[0]
    except IndexError:
        if raise_not_found:
            raise ValueError("No matching resource found.") from IndexError

        return None
    except Exception as exception:
        raise Exception(f"failed to get resource: {exception}") from exception


<<<<<<< HEAD
APIModelT = TypeVar("APIModelT", bound=linode_api4.Base)


@dataclass
class ReconcileSubEntityOperationsResult(Generic[APIModelT]):
    """
    Contains the actions necessary to bring a collection of sub-entities
    up to parity with a set of user-provided params.
    """

    to_create: List[Dict[str, Any]] = field(default_factory=list)
    to_diff: List[Tuple[APIModelT, Dict[str, Any]]] = field(
        default_factory=list
    )
    to_delete: List[APIModelT] = field(default_factory=list)


def reconcile_sub_entity_operations(
    local_entities: List[Dict[str, Any]],
    remote_entities: List[APIModelT],
    entity_matches_param: Callable[[APIModelT, Dict[str, Any]], bool],
) -> ReconcileSubEntityOperationsResult:
    """
    Reconciles the necessary create, update, and delete operations to bring the
    given entities up to parity with the given user-configured entities.
    """
    result = ReconcileSubEntityOperationsResult()
    unhandled_remote_entities = {
        entity.id: entity for entity in remote_entities
    }

    for local_entity in local_entities:
        remote_entity = next(
            (
                v
                for v in unhandled_remote_entities.values()
                if entity_matches_param(v, local_entity)
            ),
            None,
        )

        if remote_entity is None:
            result.to_create.append(local_entity)
            continue

        del unhandled_remote_entities[remote_entity.id]
        result.to_diff.append((remote_entity, local_entity))

    for remote_entity in unhandled_remote_entities.values():
        result.to_delete.append(remote_entity)

    return result


def normalize_params_recursive(
    local_data: Dict[str, Any],
    remote_data: Union[linode_api4.JSONObject, linode_api4.Base],
    normalization_handlers: Dict[Tuple[str, ...], Callable[[Any, Any], Any]],
) -> Dict[str, Any]:
    """
    Modifies the given local data to match the given remote data,
    running the given normalization handlers for each path.
    """

    def __inner(
        local_entry: Any,
        remote_entry: Any,
        current_path: Tuple[str, ...],
    ):
        if local_entry is None or remote_entry is None:
            return local_entry

        if isinstance(local_entry, dict):
            # Recurse through each key in the local entry dict
            for key, local_value in local_entry.items():
                local_entry[key] = __inner(
                    local_value,
                    getattr(remote_entry, key, None),
                    current_path + tuple([key]),
                )

        elif isinstance(local_entry, list):
            # Recurse through pairs of local and remote list entries
            for index, (local_value, remote_value) in enumerate(
                zip(local_entry, remote_entry)
            ):
                # NOTE: We don't extend the path here since indices aren't supported
                # in normalization handler paths.
                local_entry[index] = __inner(
                    local_value, remote_value, current_path
                )

        elif current_path in normalization_handlers:
            # This field has a specified normalization handler
            return normalization_handlers[current_path](
                local_entry, remote_entry
            )

        # Nothing to change
        return local_entry

    return __inner(local_data, remote_data, tuple())
=======
def pop_and_compare_optional_attribute(
    local_parent: Dict[str, Any],
    remote_parent: Dict[str, Any],
    key: str,
    compare: Optional[Callable[[Any, Any], bool]] = None,
) -> bool:
    """
    Returns whether the given key for the local and remote dicts are equivalent,
    ignoring unspecified local values.

    NOTE: This helper pops the keys from their respective dicts.
    """

    if key not in local_parent:
        return True

    local_value = local_parent.pop(key, None)
    remote_value = remote_parent.pop(key, None)

    if compare is not None:
        return compare(local_value, remote_value)

    if isinstance(local_value, dict) and isinstance(remote_value, dict):
        return matching_keys_eq(local_value, remote_value)

    return local_value == remote_value


def matching_keys_eq(
    a: Dict[str, Any],
    b: Dict[str, Any],
):
    """
    Compares values for matching keys in two dicts.
    """

    a, b = dict_select_matching(a, b)
    return b == a


def retry_on_response_status(
    timeout_ctx: TimeoutContext, func: Callable[[], None], *statuses: int
):
    """
    Retries a given function if it raises an ApiError with specific response statuses.
    """

    def __attempt_delete() -> bool:
        try:
            func()
        except ApiError as err:
            if err.status in statuses:
                return False

            raise err

        return True

    poll_condition(
        __attempt_delete,
        step=4,
        timeout=timeout_ctx.seconds_remaining,
    )
>>>>>>> 3a4929f2
<|MERGE_RESOLUTION|>--- conflicted
+++ resolved
@@ -1,25 +1,16 @@
 """This module contains helper functions for various Linode modules."""
 
-<<<<<<< HEAD
 from dataclasses import dataclass, field
-=======
->>>>>>> 3a4929f2
 from typing import (
     Any,
     Callable,
     Dict,
-<<<<<<< HEAD
     Generic,
-=======
->>>>>>> 3a4929f2
     List,
     Optional,
     Set,
     Tuple,
-<<<<<<< HEAD
     TypeVar,
-=======
->>>>>>> 3a4929f2
     Union,
     cast,
 )
@@ -194,12 +185,9 @@
     mutable_fields: set,
     register_func: Callable,
     ignore_keys: Set[str] = None,
-<<<<<<< HEAD
     match_recursive: bool = False,
     dry_run: bool = False,
-=======
     nullable_keys: set[str] = None,
->>>>>>> 3a4929f2
 ) -> Set[str]:
     """Handles updates for a linode_api4 object"""
 
@@ -483,7 +471,6 @@
         raise Exception(f"failed to get resource: {exception}") from exception
 
 
-<<<<<<< HEAD
 APIModelT = TypeVar("APIModelT", bound=linode_api4.Base)
 
 
@@ -586,7 +573,6 @@
         return local_entry
 
     return __inner(local_data, remote_data, tuple())
-=======
 def pop_and_compare_optional_attribute(
     local_parent: Dict[str, Any],
     remote_parent: Dict[str, Any],
@@ -649,5 +635,4 @@
         __attempt_delete,
         step=4,
         timeout=timeout_ctx.seconds_remaining,
-    )
->>>>>>> 3a4929f2
+    )