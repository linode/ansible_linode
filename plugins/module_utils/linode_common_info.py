--- conflicted
+++ resolved
@@ -117,7 +117,9 @@
         self,
         primary_result: InfoModuleResult,
         secondary_results: List[InfoModuleResult] = None,
-        params: Optional[List[Union[InfoModuleParam, InfoModuleParamGroup]]] = None,
+        params: Optional[
+            List[Union[InfoModuleParam, InfoModuleParamGroup]]
+        ] = None,
         attributes: List[InfoModuleAttr] = None,
         examples: List[str] = None,
         description: List[str] = None,
@@ -272,8 +274,6 @@
         """
         Initializes and runs the info module.
         """
-<<<<<<< HEAD
-
         attribute_names = [v.name for v in self.attributes]
 
         base_module_args = {
@@ -281,6 +281,10 @@
             "required_one_of": [attribute_names],
             "mutually_exclusive": [attribute_names],
         }
+
+        if len(attribute_names) > 0:
+            base_module_args["required_one_of"].append(attribute_names)
+            base_module_args["mutually_exclusive"].append(attribute_names)
 
         for entry in self.param_groups:
             if InfoModuleParamGroupPolicy.exactly_one_of in entry.policies:
@@ -288,17 +292,4 @@
                 base_module_args["required_one_of"].append(param_names)
                 base_module_args["mutually_exclusive"].append(param_names)
 
-        super().__init__(**base_module_args)
-=======
-        attribute_names = (
-            [[v.name for v in self.attributes]]
-            if len(self.attributes) > 0
-            else None
-        )
-
-        super().__init__(
-            module_arg_spec=self.module_arg_spec,
-            required_one_of=attribute_names,
-            mutually_exclusive=attribute_names,
-        )
->>>>>>> 217b05fc
+        super().__init__(**base_module_args)