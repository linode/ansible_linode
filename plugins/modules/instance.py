#!/usr/bin/python
# -*- coding: utf-8 -*-

"""This module contains all of the functionality for Linode instances."""

from __future__ import absolute_import, division, print_function

import copy
import json
from typing import Any, Dict, List, Optional, Union, cast

import ansible_collections.linode.cloud.plugins.module_utils.doc_fragments.instance as docs
import linode_api4
import polling
from ansible_collections.linode.cloud.plugins.module_utils.linode_common import (
    LinodeModuleBase,
)
from ansible_collections.linode.cloud.plugins.module_utils.linode_docs import (
    global_authors,
    global_requirements,
)
from ansible_collections.linode.cloud.plugins.module_utils.linode_helper import (
    drop_empty_strings,
    filter_null_values,
    filter_null_values_recursive,
    paginated_list_to_json,
    parse_linode_types,
    poll_condition,
)
from ansible_specdoc.objects import (
    FieldType,
    SpecDocMeta,
    SpecField,
    SpecReturnValue,
)

try:
    from linode_api4 import (
        ApiError,
        Config,
        ConfigInterface,
        Disk,
        Firewall,
        Instance,
        Volume,
    )
except ImportError:
    # handled in module_utils.linode_common
    pass

linode_instance_metadata_spec = {
    "user_data": SpecField(
        type=FieldType.string,
        description=[
            "The user-defined data to supply for the Linode through the Metadata service."
        ],
    ),
    "user_data_encoded": SpecField(
        type=FieldType.bool,
        description=[
            "Whether the user_data field content is already encoded in Base64."
        ],
        default=False,
    ),
}

linode_instance_disk_spec = {
    "authorized_keys": SpecField(
        type=FieldType.list,
        element_type=FieldType.string,
        description=[
            "A list of SSH public key parts to deploy for the root user."
        ],
    ),
    "authorized_users": SpecField(
        type=FieldType.list,
        element_type=FieldType.string,
        description=["A list of usernames."],
    ),
    "filesystem": SpecField(
        type=FieldType.string,
        description=["The filesystem to create this disk with."],
    ),
    "image": SpecField(
        type=FieldType.string,
        description=["An Image ID to deploy the Disk from."],
    ),
    "label": SpecField(
        type=FieldType.string,
        required=True,
        description=["The label to give this Disk."],
    ),
    "root_pass": SpecField(
        type=FieldType.string,
        description=["The root user’s password on the newly-created Linode."],
    ),
    "size": SpecField(
        type=FieldType.integer,
        required=True,
        editable=True,
        description=["The size of the Disk in MB."],
    ),
    "stackscript_id": SpecField(
        type=FieldType.integer,
        description=[
            "The ID of the StackScript to use when creating the instance.",
            "See the [Linode API documentation](https://www.linode.com/docs/api/stackscripts/).",
        ],
    ),
    "stackscript_data": SpecField(
        type=FieldType.dict,
        description=[
            "An object containing arguments to any User Defined Fields present in "
            "the StackScript used when creating the instance.",
            "Only valid when a stackscript_id is provided.",
            "See the [Linode API documentation](https://www.linode.com/docs/api/stackscripts/).",
        ],
    ),
}

linode_instance_device_spec = {
    "disk_label": SpecField(
        type=FieldType.string,
        description=["The label of the disk to attach to this Linode."],
    ),
    "disk_id": SpecField(
        type=FieldType.integer,
        description=["The ID of the disk to attach to this Linode."],
    ),
    "volume_id": SpecField(
        type=FieldType.integer,
        description=["The ID of the volume to attach to this Linode."],
    ),
}

linode_instance_devices_spec = {
    f"sd{k}": SpecField(
        type=FieldType.dict,
        description=[f"The device to be mapped to /dev/sd{k}"],
        suboptions=linode_instance_device_spec,
    )
    for k in "abcdefgh"
}

linode_instance_helpers_spec = {
    "devtmpfs_automount": SpecField(
        type=FieldType.bool,
        description=[
            "Populates the /dev directory early during boot without udev."
        ],
    ),
    "distro": SpecField(
        type=FieldType.bool,
        description=["Helps maintain correct inittab/upstart console device."],
    ),
    "modules_dep": SpecField(
        type=FieldType.bool,
        description=[
            "Creates a modules dependency file for the Kernel you run."
        ],
    ),
    "network": SpecField(
        type=FieldType.bool,
        description=["Automatically configures static networking."],
    ),
    "updatedb_disabled": SpecField(
        type=FieldType.bool,
        description=["Disables updatedb cron job to avoid disk thrashing."],
    ),
}

linode_instance_interface_ipv4_spec = {
    "vpc": SpecField(
        type=FieldType.string,
        default=None,
        description=["The IP from the VPC subnet to use for this interface."],
    ),
    "nat_1_1": SpecField(
        type=FieldType.string,
        description=[
            "The public IPv4 address assigned to the Linode "
            "will be 1:1 with the VPC IPv4 address."
        ],
    ),
}

linode_instance_interface_spec = {
    "purpose": SpecField(
        type=FieldType.string,
        required=True,
        description=["The type of interface."],
        choices=["public", "vlan", "vpc"],
    ),
    "primary": SpecField(
        type=FieldType.bool,
        default=False,
        description=["Whether this is a primary interface"],
    ),
    "subnet_id": SpecField(
        type=FieldType.integer,
        description=["The ID of the VPC subnet to assign this interface to."],
    ),
    "ipv4": SpecField(
        type=FieldType.dict,
        description=["The IPv4 configuration for this interface. (VPC only)"],
    ),
    "label": SpecField(
        type=FieldType.string,
        description=[
            "The name of this interface.",
            "Required for vlan purpose interfaces.",
            "Must be an empty string or null for public purpose interfaces.",
        ],
    ),
    "ipam_address": SpecField(
        type=FieldType.string,
        description=[
            "This Network Interface’s private IP address in Classless "
            "Inter-Domain Routing (CIDR) notation."
        ],
    ),
    "ip_ranges": SpecField(
        type=FieldType.list,
        element_type=FieldType.string,
        description=[
            "Packets to these CIDR ranges are routed to the VPC network interface. (VPC only)"
        ],
    ),
}

linode_instance_config_spec = {
    "comments": SpecField(
        type=FieldType.string,
        editable=True,
        description=["Arbitrary User comments on this Config."],
    ),
    "devices": SpecField(
        type=FieldType.dict,
        required=True,
        suboptions=linode_instance_devices_spec,
        description=["The devices to map to this configuration."],
    ),
    "helpers": SpecField(
        type=FieldType.dict,
        suboptions=linode_instance_helpers_spec,
        description=["Helpers enabled when booting to this Linode Config."],
    ),
    "kernel": SpecField(
        type=FieldType.string,
        editable=True,
        description=[
            'A Kernel ID to boot a Linode with. Defaults to "linode/latest-64bit".'
        ],
    ),
    "label": SpecField(
        type=FieldType.string,
        required=True,
        description=["The label to assign to this config."],
    ),
    "memory_limit": SpecField(
        type=FieldType.integer,
        editable=True,
        description=["Defaults to the total RAM of the Linode."],
    ),
    "root_device": SpecField(
        type=FieldType.string,
        editable=True,
        description=["The root device to boot."],
    ),
    "run_level": SpecField(
        type=FieldType.string,
        editable=True,
        description=["Defines the state of your Linode after booting."],
    ),
    "virt_mode": SpecField(
        type=FieldType.string,
        editable=True,
        description=["Controls the virtualization mode."],
        choices=["paravirt", "fullvirt"],
    ),
    "interfaces": SpecField(
        type=FieldType.list,
        element_type=FieldType.dict,
        suboptions=linode_instance_interface_spec,
        editable=True,
        description=[
            "A list of network interfaces to apply to the Linode.",
            "See the [Linode API documentation](https://www.linode.com/docs/api/linode-instances"
            "/#configuration-profile-create__request-body-schema).",
        ],
    ),
}

spec_additional_ipv4 = {
    "public": SpecField(
        type=FieldType.bool,
        description="Whether the allocated IPv4 address should be public or private.",
        required=True,
    )
}

linode_instance_spec = {
    "label": SpecField(
        type=FieldType.string,
        description=["The unique label to give this instance."],
    ),
    "type": SpecField(
        type=FieldType.string,
        description=["The Linode Type of the Linode you are creating."],
    ),
    "region": SpecField(
        type=FieldType.string,
        description=[
            "The location to deploy the instance in.",
            "See the [Linode API documentation](https://api.linode.com/v4/regions).",
        ],
    ),
    "image": SpecField(
        type=FieldType.string,
        conflicts_with=["disks", "configs"],
        description=["The image ID to deploy the instance disk from."],
    ),
    "authorized_keys": SpecField(
        type=FieldType.list,
        element_type=FieldType.string,
        description=[
            "A list of SSH public key parts to deploy for the root user."
        ],
    ),
    "root_pass": SpecField(
        type=FieldType.string,
        no_log=True,
        description=[
            "The password for the root user.",
            "If not specified, one will be generated.",
            "This generated password will be available in the task success JSON.",
        ],
    ),
    "stackscript_id": SpecField(
        type=FieldType.integer,
        description=[
            "The ID of the StackScript to use when creating the instance.",
            "See the [Linode API documentation](https://www.linode.com/docs/api/stackscripts/).",
        ],
    ),
    "stackscript_data": SpecField(
        type=FieldType.dict,
        description=[
            "An object containing arguments to any User Defined Fields present in "
            "the StackScript used when creating the instance.",
            "Only valid when a stackscript_id is provided.",
            "See the [Linode API documentation](https://www.linode.com/docs/api/stackscripts/).",
        ],
    ),
    "firewall_id": SpecField(
        type=FieldType.integer,
        description=[
            "The ID of a Firewall this Linode to assign this Linode to."
        ],
    ),
    "state": SpecField(
        type=FieldType.string,
        description=["The desired state of the target."],
        choices=["present", "absent"],
        required=True,
    ),
    "private_ip": SpecField(
        type=FieldType.bool,
        description=[
            "If true, the created Linode will have private networking enabled."
        ],
    ),
    "group": SpecField(
        type=FieldType.string,
        editable=True,
        description=[
            "The group that the instance should be marked under.",
            "Please note, that group labelling is deprecated but still supported.",
            "The encouraged method for marking instances is to use tags.",
        ],
    ),
    "boot_config_label": SpecField(
        type=FieldType.string,
        description=["The label of the config to boot from."],
    ),
    "configs": SpecField(
        type=FieldType.list,
        element_type=FieldType.dict,
        suboptions=linode_instance_config_spec,
        editable=True,
        conflicts_with=["image", "interfaces"],
        description=[
            "A list of Instance configs to apply to the Linode.",
            "See the [Linode API documentation](https://www.linode.com/docs"
            "/api/linode-instances/#configuration-profile-create).",
        ],
    ),
    "disks": SpecField(
        type=FieldType.list,
        element_type=FieldType.dict,
        suboptions=linode_instance_disk_spec,
        editable=True,
        conflicts_with=["image", "interfaces"],
        description=[
            "A list of Disks to create on the Linode.",
            "See the [Linode API documentation](https://www.linode.com/"
            "docs/api/linode-instances/#disk-create).",
        ],
    ),
    "interfaces": SpecField(
        type=FieldType.list,
        element_type=FieldType.dict,
        suboptions=linode_instance_interface_spec,
        conflicts_with=["disks", "configs"],
        description=[
            "A list of network interfaces to apply to the Linode.",
            "See the [Linode API documentation](https://www.linode.com/docs/api/linode-instances/"
            "#linode-create__request-body-schema).",
        ],
    ),
    "booted": SpecField(
        type=FieldType.bool,
        description=[
            "Whether the new Instance should be booted.",
            "This will default to True if the Instance is deployed from an Image or Backup.",
        ],
    ),
    "backup_id": SpecField(
        type=FieldType.integer,
        description=[
            "The id of the Backup to restore to the new Instance.",
            'May not be provided if "image" is given.',
        ],
    ),
    "metadata": SpecField(
        type=FieldType.dict,
        suboptions=linode_instance_metadata_spec,
        description=["Fields relating to the Linode Metadata service."],
    ),
    "backups_enabled": SpecField(
        type=FieldType.bool,
        description=["Enroll Instance in Linode Backup service."],
    ),
    "wait": SpecField(
        type=FieldType.bool,
        default=True,
        description=[
            'Wait for the instance to have status "running" before returning.'
        ],
    ),
    "wait_timeout": SpecField(
        type=FieldType.integer,
        default=1500,
        description=[
            "The amount of time, in seconds, to wait for an instance to "
            'have status "running".'
        ],
    ),
    "additional_ipv4": SpecField(
        type=FieldType.list,
        element_type=FieldType.dict,
        suboptions=spec_additional_ipv4,
        description=["Additional ipv4 addresses to allocate."],
        editable=False,
    ),
    "rebooted": SpecField(
        type=FieldType.bool,
        description=[
            "If true, the Linode Instance will be rebooted.",
            "NOTE: The instance will only be rebooted if it was "
            "previously in a running state.",
            "To ensure your Linode will always be rebooted, consider "
            "also setting the `booted` field.",
        ],
        default=False,
    ),
<<<<<<< HEAD
    "migration_type": SpecField(
        type=FieldType.string,
        description=[
            "The type of migration to use for Region and Type migrations."
        ],
        choices=["cold", "warm"],
        default="cold",
    ),
    "auto_disk_resize": SpecField(
        type=FieldType.bool,
        description=[
            "Whether implicitly created disks should be resized during a type change operation."
        ],
        default=False,
=======
    "tags": SpecField(
        type=FieldType.list,
        element_type=FieldType.string,
        description=[
            "An array of tags applied to this object.",
            "Tags are for organizational purposes only.",
        ],
        editable=True,
>>>>>>> 2daf6878
    ),
}

SPECDOC_META = SpecDocMeta(
    description=["Manage Linode Instances, Configs, and Disks."],
    requirements=global_requirements,
    author=global_authors,
    options=linode_instance_spec,
    examples=docs.specdoc_examples,
    return_values={
        "instance": SpecReturnValue(
            description="The instance description in JSON serialized form.",
            docs_url="https://www.linode.com/docs/api/linode-instances/#linode-view__responses",
            type=FieldType.dict,
            sample=docs.result_instance_samples,
        ),
        "configs": SpecReturnValue(
            description="A list of configs tied to this Linode Instance.",
            docs_url="https://www.linode.com/docs/api/linode-instances/"
            "#configuration-profile-view__responses",
            type=FieldType.list,
            sample=docs.result_configs_samples,
        ),
        "disks": SpecReturnValue(
            description="A list of disks tied to this Linode Instance.",
            docs_url="https://www.linode.com/docs/api/linode-instances/#disk-view__responses",
            type=FieldType.list,
            sample=docs.result_disks_samples,
        ),
        "networking": SpecReturnValue(
            description="Networking information about this Linode Instance.",
            docs_url="https://www.linode.com/docs/api/linode-instances/"
            "#networking-information-list__responses",
            type=FieldType.dict,
            sample=docs.result_networking_samples,
        ),
    },
)

# Fields that can be updated on an existing instance
linode_instance_mutable = {"group", "tags"}

linode_instance_config_mutable = {
    "comments",
    "kernel",
    "memory_limit",
    "root_device",
    "run_level",
    "virt_mode",
    "interfaces",
}


class LinodeInstance(LinodeModuleBase):
    """Module for creating and destroying Linode Instances"""

    def __init__(self) -> None:
        self.module_arg_spec = SPECDOC_META.ansible_spec

        self.mutually_exclusive = [
            ("image", "disks"),
            ("image", "configs"),
            ("interfaces", "configs"),
            ("interfaces", "disks"),
        ]

        self.results = {
            "changed": False,
            "actions": [],
            "instance": None,
            "configs": None,
            "networking": None,
        }

        self._instance: Optional[Instance] = None
        self._root_pass: str = ""

        super().__init__(
            module_arg_spec=self.module_arg_spec,
            mutually_exclusive=self.mutually_exclusive,
        )

    def _get_instance_by_label(self, label: str) -> Optional[Instance]:
        """Gets a Linode instance by label"""

        try:
            return self.client.linode.instances(Instance.label == label)[0]
        except IndexError:
            return None
        except Exception as exception:
            return self.fail(
                msg="failed to get instance {0}: {1}".format(label, exception)
            )

    def _get_desired_instance_status(self) -> str:
        booted = self.module.params.get("booted")
        disks = self.module.params.get("disks")
        configs = self.module.params.get("configs")

        if (
            not booted
            or (disks is not None and len(disks) > 0)
            or (configs is not None and len(configs) > 0)
        ):
            return "offline"

        return "running"

    def _get_boot_config(self) -> Optional[Config]:
        config_label = self.module.params.get("boot_config_label")

        if config_label is not None:
            # Find the config with the matching label
            return next(
                (
                    config
                    for config in self._instance.configs
                    if config.label == config_label
                ),
                None,
            )

        if len(self._instance.configs) > 0:
            return self._instance.configs[0]

        return None

    def _get_disk_by_label(self, label: str) -> Optional[Disk]:
        # Find the disk with the matching label
        return next(
            (disk for disk in self._instance.disks if disk.label == label), None
        )

    def _get_networking(self) -> Dict[str, Any]:
        return self.client.get(
            "/linode/instances/{0}/ips".format(self._instance.id)
        )

    @staticmethod
    def _device_to_param_mapping(device: Union[Disk, Volume]) -> Dict[str, int]:
        id_key = ""

        if isinstance(device, Volume):
            id_key = "volume_id"

        if isinstance(device, Disk):
            id_key = "disk_id"

        return {id_key: device.id}

    def _compare_param_to_device(
        self, device_param: Dict[str, Any], device: Union[Disk, Volume]
    ) -> bool:
        if device is None or device_param is None:
            return device == device_param

        device_mapping = self._device_to_param_mapping(device)

        disk_label = device_param.get("disk_label")
        if disk_label is not None:
            disk = self._get_disk_by_label(disk_label)
            if disk is None:
                self.fail(msg="invalid disk specified")

            device_param = {"disk_id": disk.id}

        return filter_null_values(device_mapping) == filter_null_values(
            device_param
        )

    @staticmethod
    def _normalize_local_interface(
        local_interface: Dict[str, Any], remote_interface: Dict[str, Any]
    ) -> Dict[str, Any]:
        """
        Normalizes the given param interface to the remote interface
        for direct comparison.
        """
        result = copy.deepcopy(local_interface)

        # The IPv4 field will be implicitly populated if is not defined
        if "ipv4" not in local_interface and "ipv4" in remote_interface:
            result["ipv4"] = remote_interface.get("ipv4")

        # Primary is only allowed for public and VPC purposes, so we
        # should implicitly populate a default
        if (
            local_interface.get("purpose") in ("public", "vpc")
            and "primary" not in local_interface
        ):
            result["primary"] = False

        # The primary field will not be returned for VLAN interfaces,
        # so we should drop it from the user-configured interface.
        if local_interface.get("purpose") == "vlan" and "primary" in result:
            primary = result.pop("primary")

            # Extra validation step to make sure users aren't trying to
            # set a VLAN as a primary interface.
            if primary:
                raise ValueError("VLAN interfaces cannot be primary interfaces")
        return result

    @staticmethod
    def _compare_interfaces(
        local_interfaces: List[Dict[str, Any]],
        remote_interfaces: List[Dict[str, Any]],
    ) -> bool:
        """
        Returns whether the two interface lists match
        """
        # Lengths are different, return immediately
        if len(local_interfaces) != len(remote_interfaces):
            return False

        for i, local_interface in enumerate(local_interfaces):
            remote_interface = remote_interfaces[i]
            if (
                LinodeInstance._normalize_local_interface(
                    local_interface, remote_interface
                )
                != remote_interfaces[i]
            ):
                return False

        return True

    def _create_instance(self) -> dict:
        """Creates a Linode instance"""
        params = copy.deepcopy(self.module.params)

        if "root_pass" in params.keys() and params.get("root_pass") is None:
            params.pop("root_pass")

        ltype = params.pop("type")
        region = params.pop("region")
        metadata = params.pop("metadata")

        if metadata is not None:
            params["metadata"] = self.client.linode.build_instance_metadata(
                user_data=metadata.get("user_data"),
                encode_user_data=not metadata.get("user_data_encoded"),
            )

        result = {"instance": None, "root_pass": ""}

        response = self.client.linode.instance_create(ltype, region, **params)

        # Weird variable return type
        if isinstance(response, tuple):
            result["instance"] = response[0]
            result["root_pass"] = response[1]
        else:
            result["instance"] = response

        return result

    def _param_device_to_device(
        self, device: Dict[str, Any]
    ) -> Union[Disk, Volume, None]:
        if device is None:
            return None

        disk_label = device.get("disk_label")
        disk_id = device.get("disk_id")
        volume_id = device.get("volume_id")

        if disk_label is not None:
            disk = self._get_disk_by_label(disk_label)
            if disk is None:
                self.fail(msg="invalid disk label: {0}".format(disk_label))

            return disk

        if disk_id is not None:
            return Disk(self.client, device.get("disk_id"), self._instance.id)

        if volume_id is not None:
            return Volume(self.client, device.get("volume_id"))

        return None

    def _create_config_register(self, config_params: Dict[str, Any]) -> None:
        device_params = config_params.pop("devices")
        devices = []

        if device_params is not None:
            for device_suffix in ["a", "b", "c", "d", "e", "f", "g", "h"]:
                device_name = "sd{0}".format(device_suffix)
                if device_name not in device_params:
                    continue

                device_dict = device_params.get(device_name)
                devices.append(self._param_device_to_device(device_dict))

        try:
            self._instance.config_create(
                devices=devices, **filter_null_values(config_params)
            )
        except ValueError as err:
            self.fail(msg=";".join(err.args))

        self.register_action(
            "Created config {0}".format(config_params.get("label"))
        )

    def _delete_config_register(self, config: Config) -> None:
        self.register_action("Deleted config {0}".format(config.label))
        config.delete()

    def _create_disk_register(self, **kwargs: Any) -> None:
        size = kwargs.pop("size")

        create_poller = self.client.polling.event_poller_create(
            "disks", "disk_create", entity_id=self._instance.id
        )
        self._instance.disk_create(size, **kwargs)

        # The disk must be ready before the next disk is created
        create_poller.wait_for_next_event_finished(
            timeout=self._timeout_ctx.seconds_remaining
        )

        self.register_action("Created disk {0}".format(kwargs.get("label")))

    def _delete_disk_register(self, disk: Disk) -> None:
        self.register_action("Deleted disk {0}".format(disk.label))
        disk.delete()

    def _update_interfaces(self) -> None:
        config = self._get_boot_config()
        param_interfaces: List[Any] = self.module.params.get("interfaces")

        if config is None or param_interfaces is None:
            return

        param_interfaces = [
            drop_empty_strings(v, recursive=True) for v in param_interfaces
        ]

        remote_interfaces = [
            drop_empty_strings(v._serialize(), recursive=True)
            for v in config.interfaces
        ]

        if self._compare_interfaces(param_interfaces, remote_interfaces):
            return

        config.interfaces = [ConfigInterface(**v) for v in param_interfaces]

        config.save()

        self.register_action(
            "Updated interfaces for instance {0} config {1}".format(
                self._instance.label, config.id
            )
        )

    def _update_firewall(self) -> None:
        """
        Handles updates to the firewall_id field.
        """
        firewall_id = self.module.params.get("firewall_id")
        # Nothing to do
        if firewall_id is None:
            return

        # Resolve the expected firewall; fail if firewall doesn't exist
        try:
            firewall = self.client.load(Firewall, firewall_id)
        except ApiError as err:
            # Raise a readable error for missing Firewalls
            if err.status == 404:
                self.fail(
                    msg=f"Could not find Linode Firewall with id {firewall_id}"
                )

            raise err

        # Raise an error if the firewall_id assignment is not currently valid.
        # This is necessary to avoid making a large number of requests to discover
        # Firewalls and reconcile their devices.
        related_devices = [
            v
            for v in firewall.devices
            if v.entity.type == "linode" and v.entity.id == self._instance.id
        ]
        if len(related_devices) < 1:
            self.fail(
                msg="firewall_id can not be updated after Linode creation. "
                "To update Firewall attachments, refer to the 'firewall' "
                "and 'firewall_device' modules."
            )

    def _wait_for_instance_status(self, status: str) -> None:
        def poll_func() -> bool:
            self._instance.invalidate()
            return self._instance.status == status

        try:
            poll_condition(poll_func, 4, self._timeout_ctx.seconds_remaining)
        except polling.TimeoutException:
            self.fail(
                f"failed to wait for instance to reach status {status}: timeout period expired"
            )

    def _update_type(self) -> None:
        """
        Handles updates on the type field.
        """

        new_type = self.module.params.get("type")
        auto_disk_resize = self.module.params.get("auto_disk_resize")
        migration_type = self.module.params.get("migration_type")

        # Graceful handling for a potential edge case
        # where the type is stored as a string rather than
        # an instance of the Type class.
        current_type = self._instance.type
        if isinstance(current_type, linode_api4.Type):
            current_type = current_type.id

        previously_booted = self._instance.status == "running"

        if new_type is None or new_type == current_type:
            return

        resize_poller = self.client.polling.event_poller_create(
            "linode", "linode_resize", entity_id=self._instance.id
        )

        self.client.polling.wait_for_entity_free(
            "linode",
            self._instance.id,
            timeout=self._timeout_ctx.seconds_remaining,
        )

        self._instance.resize(
            new_type=new_type,
            allow_auto_disk_resize=auto_disk_resize,
            migration_type=migration_type,
        )

        self.register_action(
            f"Resized instance from type {self._instance.type.id} to {new_type}"
        )

        resize_poller.wait_for_next_event_finished(
            timeout=self._timeout_ctx.seconds_remaining
        )

        # The boot process for the instance is handled implicitly by the resize operation,
        # so we wait for the instance to reach running status if necessary.
        if previously_booted:
            self._wait_for_instance_status("running")

    def _update_region(self) -> None:
        """
        Handles updates on the region field.
        """

        new_region = self.module.params.get("region")
        migration_type = self.module.params.get("migration_type")

        # Graceful handling for a potential edge case
        # where the region is stored as a string rather than
        # an instance of the Region class.
        current_region = self._instance.region
        if isinstance(current_region, linode_api4.Region):
            current_region = current_region.id

        if new_region is None or new_region == current_region:
            return

        migration_poller = self.client.polling.event_poller_create(
            "linode", "linode_migrate_datacenter", entity_id=self._instance.id
        )

        self.client.polling.wait_for_entity_free(
            "linode",
            self._instance.id,
            timeout=self._timeout_ctx.seconds_remaining,
        )

        # TODO: Include type change in request if necessary
        # so only one migration needs to be run.
        self._instance.initiate_migration(
            region=new_region,
            migration_type=migration_type,
        )

        self.register_action(
            f"Migrated Instance from {self._instance.region.id} to {new_region}"
        )

        migration_poller.wait_for_next_event_finished(
            timeout=self._timeout_ctx.seconds_remaining
        )

    def _update_config(
        self, config: Config, config_params: Dict[str, Any]
    ) -> None:
        should_update = False
        params = filter_null_values(config_params)

        for key, new_value in params.items():
            if not hasattr(config, key):
                continue

            old_value = parse_linode_types(getattr(config, key))

            # Special handling for the ConfigInterface type
            if key == "interfaces":
                old_value = filter_null_values_recursive(
                    [
                        drop_empty_strings(v._serialize(), recursive=True)
                        for v in old_value
                    ]
                )
                new_value = filter_null_values_recursive(
                    [drop_empty_strings(v, recursive=True) for v in new_value]
                )

                if not self._compare_interfaces(new_value, old_value):
                    should_update = True
                    config.interfaces = new_value
                    self.register_action(
                        f"Updated Interfaces for Config {config.id}: "
                        f"{json.dumps(old_value)} -> {json.dumps(new_value)}"
                    )

                continue

            # Special diffing due to handling in linode_api4-python
            if key == "devices":
                for device_key, device in old_value.items():
                    if not self._compare_param_to_device(
                        new_value[device_key], device
                    ):
                        self.fail(
                            msg="failed to update config: {0} is a non-mutable field".format(
                                "devices"
                            )
                        )

                continue

            if new_value != old_value:
                if key in linode_instance_config_mutable:
                    setattr(config, key, new_value)
                    self.register_action(
                        'Updated Config {0}: "{1}" -> "{2}"'.format(
                            key, old_value, new_value
                        )
                    )
                    should_update = True
                    continue

                self.fail(
                    msg="failed to update config: {0} is a non-mutable field".format(
                        key
                    )
                )

        if should_update:
            config.save()

    def _update_configs(self) -> None:
        current_configs = self._instance.configs

        if self.module.params.get("image") is not None:
            return

        config_params = self.module.params["configs"] or []
        config_map: Dict[str, Config] = {}

        for config in current_configs:
            config_map[config.label] = config

        for config in config_params:
            config_label = config["label"]

            if config_label in config_map:
                self._update_config(config_map[config_label], config)

                del config_map[config_label]
                continue

            self._create_config_register(config)

        for config in config_map.values():
            self._delete_config_register(config)

    def _update_disk(self, disk: Disk, disk_params: Dict[str, Any]) -> None:
        new_size = disk_params.pop("size")

        if disk.size != new_size:
            resize_poller = self.client.polling.event_poller_create(
                "disks", "disk_resize", entity_id=self._instance.id
            )

            disk.resize(new_size)

            resize_poller.wait_for_next_event_finished(
                timeout=self._timeout_ctx.seconds_remaining
            )

            self.register_action(
                "Resized disk {0}: {1} -> {2}".format(
                    disk.label, disk.size, new_size
                )
            )
            disk._api_get()

        for key, new_value in filter_null_values(disk_params).items():
            if not hasattr(disk, key):
                continue

            old_value = getattr(disk, key)
            if new_value != old_value:
                self.fail(
                    msg="failed to update disk: {0} is a non-mutable field".format(
                        key
                    )
                )

    def _update_disks(self) -> None:
        current_disks = self._instance.disks

        # Instances with implicit disks should be ignored
        if self.module.params.get("image") is not None:
            return

        disk_params = self.module.params["disks"] or []

        disk_map: Dict[str, Disk] = {}

        for disk in current_disks:
            disk_map[disk.label] = disk

        for disk in disk_params:
            disk_label = disk["label"]

            if disk_label in disk_map:
                self._update_disk(disk_map[disk_label], disk)

                del disk_map[disk_label]
                continue

            self._create_disk_register(**disk)

        if len(disk_map.values()) > 0:
            self.fail(
                msg="unable to update disks: disks must be removed manually"
            )

    def _update_instance(self) -> None:
        """Update instance handles all update functionality for the current instance"""
        should_update = False

        params = filter_null_values(self.module.params)

        for key, new_value in params.items():
            if not hasattr(self._instance, key):
                continue

            if key in (
                "configs",
                "disks",
                "boot_config_label",
                "reboot",
                "backups_enabled",
                "type",
                "region",
            ):
                continue

            old_value = parse_linode_types(getattr(self._instance, key))

            if new_value != old_value:
                if key in linode_instance_mutable:
                    setattr(self._instance, key, new_value)
                    self.register_action(
                        'Updated instance {0}: "{1}" -> "{2}"'.format(
                            key, old_value, new_value
                        )
                    )

                    should_update = True
                    continue

                self.fail(
                    "failed to update instance {0}: {1} is a non-updatable field".format(
                        self._instance.label, key
                    )
                )

        if should_update:
            self._instance.save()

        backups_enabled = params.get("backups_enabled")
        if (
            backups_enabled is not None
            and self._instance.backups.enabled != backups_enabled
        ):
            if backups_enabled:
                self._instance.enable_backups()
                self.register_action("Linode instance backups enabled")
            else:
                self._instance.cancel_backups()
                self.register_action("Linode instance backups cancelled")

        needs_private_ip = self.module.params.get("private_ip")
        additional_ipv4 = self.module.params.get("additional_ipv4")

        if needs_private_ip or additional_ipv4:
            ipv4_length = len(additional_ipv4 or [])

            min_ips = 2 if needs_private_ip else 1
            if ipv4_length != len(getattr(self._instance, "ipv4")) - min_ips:
                self.fail(
                    "failed to update instance {0}: additional_ipv4 is a "
                    "non-updatable field".format(self._instance.label)
                )

        # Update interfaces
        self._update_interfaces()

        # Handle updating on the target Firewall ID
        self._update_firewall()

        # Handle migrating the instance if necessary
        self._update_region()

        # Handle updating the instance type
        self._update_type()

    def _handle_instance_boot(self) -> None:
        boot_status = self.module.params.get("booted")
        should_poll = self.module.params.get("wait")

        # Wait for instance to not be busy
        self.client.polling.wait_for_entity_free(
            "linode",
            self._instance.id,
            self._timeout_ctx.seconds_remaining,
        )

        self._instance._api_get()

        event_poller = None

        if boot_status and self._instance.status != "running":
            event_poller = self.client.polling.event_poller_create(
                "linode",
                "linode_boot",
                entity_id=self._instance.id,
            )

            self._instance.boot(self._get_boot_config())
            self.register_action(
                "Booted instance {0}".format(self.module.params.get("label"))
            )

        if not boot_status and self._instance.status != "offline":
            event_poller = self.client.polling.event_poller_create(
                "linode",
                "linode_shutdown",
                entity_id=self._instance.id,
            )

            self._instance.shutdown()
            self.register_action(
                "Shutdown instance {0}".format(self.module.params.get("label"))
            )

        if should_poll and event_poller is not None:
            # Poll for the instance to be booted if necessary
            event_poller.wait_for_next_event_finished(
                timeout=self._timeout_ctx.seconds_remaining
            )

    def _handle_instance_reboot(self) -> None:
        if not self.module.params.get("rebooted"):
            return

        should_poll = self.module.params.get("wait")

        # Wait for instance to not be busy
        self.client.polling.wait_for_entity_free(
            "linode",
            self._instance.id,
            self._timeout_ctx.seconds_remaining,
        )

        self._instance._api_get()

        # We don't want to reboot if the Linode is already offline
        if self._instance.status != "running":
            return

        reboot_poller = self.client.polling.event_poller_create(
            "linode", "linode_reboot", entity_id=self._instance.id
        )

        self._instance.reboot()
        self.register_action(
            "Rebooted instance {}".format(self._instance.label)
        )

        if should_poll:
            reboot_poller.wait_for_next_event_finished(
                timeout=self._timeout_ctx.seconds_remaining
            )

    def _handle_present(self) -> None:
        """Updates the instance defined in kwargs"""

        label = self.module.params.get("label")
        should_wait = self.module.params.get("wait")

        self._instance = self._get_instance_by_label(label)
        already_exists = self._instance is not None

        if not already_exists:
            create_poller = self.client.polling.event_poller_create(
                "linode", "linode_create"
            )

            result = self._create_instance()

            self._instance = cast(Instance, result.get("instance"))
            self._root_pass = str(result.get("root_pass"))

            self.register_action("Created instance {0}".format(label))

            create_poller.set_entity_id(self._instance.id)

            if should_wait:
                create_poller.wait_for_next_event_finished(
                    timeout=self._timeout_ctx.seconds_remaining
                )

            if self.module.params.get("additional_ipv4") is not None:
                additional_ip_types = self.module.params.get("additional_ipv4")

                for ip_type in additional_ip_types:
                    self._instance.ip_allocate(public=ip_type["public"])
        else:
            self._update_instance()

        # Wait for Linode to not be busy if configs or disks need to be created
        # This eliminates the need for unnecessary polling
        disks = self.module.params.get("disks") or []
        configs = self.module.params.get("configs") or []

        if len(configs) > 0 or len(disks) > 0:
            self.client.polling.wait_for_entity_free(
                "linode",
                self._instance.id,
                self._timeout_ctx.seconds_remaining,
            )

            self._update_disks()
            self._update_configs()

        # Don't reboot on instance creation
        if self.module.params.get("rebooted") is not None and already_exists:
            self._handle_instance_reboot()

        if self.module.params.get("booted") is not None:
            self._handle_instance_boot()

        self._instance._api_get()
        inst_result = self._instance._raw_json
        inst_result["root_pass"] = self._root_pass

        self.results["instance"] = inst_result
        self.results["configs"] = paginated_list_to_json(self._instance.configs)
        self.results["disks"] = paginated_list_to_json(self._instance.disks)
        self.results["networking"] = self._get_networking()

    def _handle_absent(self) -> None:
        """Destroys the instance defined in kwargs"""
        label = self.module.params.get("label")

        self._instance = self._get_instance_by_label(label)

        if self._instance is not None:
            self.results["instance"] = self._instance._raw_json
            self.results["configs"] = paginated_list_to_json(
                self._instance.configs
            )
            self.results["disks"] = paginated_list_to_json(self._instance.disks)
            self.results["networking"] = self._get_networking()
            self.register_action("Deleted instance {0}".format(label))
            self._instance.delete()

    def exec_module(self, **kwargs: Any) -> Optional[dict]:
        """Entrypoint for Instance module"""

        state = kwargs.get("state")

        if state == "absent":
            self._handle_absent()
            return self.results

        self._handle_present()

        return self.results


def main() -> None:
    """Constructs and calls the Linode instance module"""

    LinodeInstance()


if __name__ == "__main__":
    main()<|MERGE_RESOLUTION|>--- conflicted
+++ resolved
@@ -474,7 +474,6 @@
         ],
         default=False,
     ),
-<<<<<<< HEAD
     "migration_type": SpecField(
         type=FieldType.string,
         description=[
@@ -489,7 +488,6 @@
             "Whether implicitly created disks should be resized during a type change operation."
         ],
         default=False,
-=======
     "tags": SpecField(
         type=FieldType.list,
         element_type=FieldType.string,
@@ -498,7 +496,6 @@
             "Tags are for organizational purposes only.",
         ],
         editable=True,
->>>>>>> 2daf6878
     ),
 }
 
