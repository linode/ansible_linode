#!/usr/bin/python
# -*- coding: utf-8 -*-

"""This module contains all of the functionality for Linode instances."""

from __future__ import absolute_import, division, print_function

import copy
import json
from typing import Any, Dict, List, Optional, Union, cast

import ansible_collections.linode.cloud.plugins.module_utils.doc_fragments.instance as docs
import linode_api4
import polling
from ansible_collections.linode.cloud.plugins.module_utils.linode_common import (
    LinodeModuleBase,
)
from ansible_collections.linode.cloud.plugins.module_utils.linode_docs import (
    global_authors,
    global_requirements,
)
from ansible_collections.linode.cloud.plugins.module_utils.linode_helper import (
    drop_empty_strings,
    filter_null_values,
    filter_null_values_recursive,
    handle_updates,
    matching_keys_eq,
    paginated_list_to_json,
    parse_linode_types,
    poll_condition,
    pop_and_compare_optional_attribute,
)
from ansible_collections.linode.cloud.plugins.module_utils.linode_networking import (
    auto_alloc_ranges_equivalent,
)
from ansible_collections.linode.cloud.plugins.module_utils.modules.instance import (
    linode_interfaces,
)
from ansible_collections.linode.cloud.plugins.module_utils.modules.instance.util import (
    resolve_terminal_status,
)
from ansible_specdoc.objects import (
    FieldType,
    SpecDocMeta,
    SpecField,
    SpecReturnValue,
)

try:
    from linode_api4 import (
        ApiError,
        Config,
        ConfigInterface,
        Disk,
        Firewall,
        Instance,
        StackScript,
        Volume,
    )
except ImportError:
    # handled in module_utils.linode_common
    pass

linode_instance_metadata_spec = {
    "user_data": SpecField(
        type=FieldType.string,
        description=[
            "The user-defined data to supply for the Linode through the Metadata service."
        ],
    ),
    "user_data_encoded": SpecField(
        type=FieldType.bool,
        description=[
            "Whether the user_data field content is already encoded in Base64."
        ],
        default=False,
    ),
}

linode_instance_disk_spec = {
    "authorized_keys": SpecField(
        type=FieldType.list,
        element_type=FieldType.string,
        description=[
            "A list of SSH public key parts to deploy for the root user."
        ],
    ),
    "authorized_users": SpecField(
        type=FieldType.list,
        element_type=FieldType.string,
        description=["A list of usernames."],
    ),
    "filesystem": SpecField(
        type=FieldType.string,
        description=["The filesystem to create this disk with."],
    ),
    "disk_encryption": SpecField(
        type=FieldType.string,
        description="**READ ONLY** The disk encryption status of this disk."
        + "NOTE: Disk encryption may not currently be available to all users "
        + "and is set at the Linode Level.",
        choices=["enabled", "disabled"],
    ),
    "image": SpecField(
        type=FieldType.string,
        description=["An Image ID to deploy the Disk from."],
    ),
    "label": SpecField(
        type=FieldType.string,
        required=True,
        description=["The label to give this Disk."],
    ),
    "root_pass": SpecField(
        type=FieldType.string,
        description=["The root user’s password on the newly-created Linode."],
    ),
    "size": SpecField(
        type=FieldType.integer,
        required=True,
        editable=True,
        description=["The size of the Disk in MB."],
    ),
    "stackscript_id": SpecField(
        type=FieldType.integer,
        description=[
            "The ID of the StackScript to use when creating the instance.",
            "See the [Linode API documentation]"
            "(https://techdocs.akamai.com/linode-api/reference/get-stack-scripts).",
        ],
    ),
    "stackscript_data": SpecField(
        type=FieldType.dict,
        description=[
            "An object containing arguments to any User Defined Fields present in "
            "the StackScript used when creating the instance.",
            "Only valid when a stackscript_id is provided.",
            "See the [Linode API documentation]"
            "(https://techdocs.akamai.com/linode-api/reference/get-stack-scripts).",
        ],
    ),
}

linode_instance_device_spec = {
    "disk_label": SpecField(
        type=FieldType.string,
        description=["The label of the disk to attach to this Linode."],
    ),
    "disk_id": SpecField(
        type=FieldType.integer,
        description=["The ID of the disk to attach to this Linode."],
    ),
    "volume_id": SpecField(
        type=FieldType.integer,
        description=["The ID of the volume to attach to this Linode."],
    ),
}

linode_instance_devices_spec = {
    f"sd{k}": SpecField(
        type=FieldType.dict,
        description=[f"The device to be mapped to /dev/sd{k}"],
        suboptions=linode_instance_device_spec,
    )
    for k in "abcdefgh"
}

linode_instance_helpers_spec = {
    "devtmpfs_automount": SpecField(
        type=FieldType.bool,
        description=[
            "Populates the /dev directory early during boot without udev."
        ],
    ),
    "distro": SpecField(
        type=FieldType.bool,
        description=["Helps maintain correct inittab/upstart console device."],
    ),
    "modules_dep": SpecField(
        type=FieldType.bool,
        description=[
            "Creates a modules dependency file for the Kernel you run."
        ],
    ),
    "network": SpecField(
        type=FieldType.bool,
        description=["Automatically configures static networking."],
    ),
    "updatedb_disabled": SpecField(
        type=FieldType.bool,
        description=["Disables updatedb cron job to avoid disk thrashing."],
    ),
}

linode_instance_interface_ipv4_spec = {
    "vpc": SpecField(
        type=FieldType.string,
        default=None,
        description=["The IP from the VPC subnet to use for this interface."],
    ),
    "nat_1_1": SpecField(
        type=FieldType.string,
        description=[
            "The public IPv4 address assigned to the Linode "
            "will be 1:1 with the VPC IPv4 address."
        ],
    ),
}

linode_instance_interface_spec = {
    "purpose": SpecField(
        type=FieldType.string,
        required=True,
        description=["The type of interface."],
        choices=["public", "vlan", "vpc"],
    ),
    "primary": SpecField(
        type=FieldType.bool,
        default=False,
        description=["Whether this is a primary interface"],
    ),
    "subnet_id": SpecField(
        type=FieldType.integer,
        description=["The ID of the VPC subnet to assign this interface to."],
    ),
    "ipv4": SpecField(
        type=FieldType.dict,
        description=["The IPv4 configuration for this interface. (VPC only)"],
        suboptions=linode_instance_interface_ipv4_spec,
    ),
    "ipv6": SpecField(
        type=FieldType.dict,
        description=[
            "The IPv6 configuration for this interface. (VPC only)",
            "NOTE: IPv6 VPCs may not currently be available to all users.",
        ],
        suboptions={
            "is_public": SpecField(
                type=FieldType.bool,
                description=[
                    "If true, connections from the interface to IPv6 addresses outside the VPC, "
                    + "and connections from IPv6 addresses outside the VPC to the interface "
                    + "will be permitted."
                ],
            ),
            "slaac": SpecField(
                type=FieldType.list,
                element_type=FieldType.dict,
                description=[
                    "An array of SLAAC prefixes to use for this interface."
                ],
                suboptions={
                    "range": SpecField(
                        type=FieldType.string,
                        description=[
                            "A SLAAC prefix to add to this interface, "
                            "or `auto` for a new IPv6 prefix to be automatically allocated."
                        ],
                    )
                },
            ),
            "ranges": SpecField(
                type=FieldType.list,
                element_type=FieldType.dict,
                description=[
                    "An array of SLAAC prefixes to use for this interface."
                ],
                suboptions={
                    "range": SpecField(
                        type=FieldType.string,
                        description=[
                            "A prefix to add to this interface, "
                            "or `auto` for a new IPv6 prefix to be automatically allocated."
                        ],
                    )
                },
            ),
        },
    ),
    "label": SpecField(
        type=FieldType.string,
        description=[
            "The name of this interface.",
            "Required for vlan purpose interfaces.",
            "Must be an empty string or null for public purpose interfaces.",
        ],
    ),
    "ipam_address": SpecField(
        type=FieldType.string,
        description=[
            "This Network Interface’s private IP address in Classless "
            "Inter-Domain Routing (CIDR) notation."
        ],
    ),
    "ip_ranges": SpecField(
        type=FieldType.list,
        element_type=FieldType.string,
        description=[
            "Packets to these CIDR ranges are routed to the VPC network interface. (VPC only)"
        ],
    ),
}


linode_instance_config_spec = {
    "comments": SpecField(
        type=FieldType.string,
        editable=True,
        description=["Arbitrary User comments on this Config."],
    ),
    "devices": SpecField(
        type=FieldType.dict,
        required=True,
        suboptions=linode_instance_devices_spec,
        description=["The devices to map to this configuration."],
    ),
    "helpers": SpecField(
        type=FieldType.dict,
        suboptions=linode_instance_helpers_spec,
        description=["Helpers enabled when booting to this Linode Config."],
    ),
    "kernel": SpecField(
        type=FieldType.string,
        editable=True,
        description=[
            'A Kernel ID to boot a Linode with. Defaults to "linode/latest-64bit".'
        ],
    ),
    "label": SpecField(
        type=FieldType.string,
        required=True,
        description=["The label to assign to this config."],
    ),
    "memory_limit": SpecField(
        type=FieldType.integer,
        editable=True,
        description=["Defaults to the total RAM of the Linode."],
    ),
    "root_device": SpecField(
        type=FieldType.string,
        editable=True,
        description=["The root device to boot."],
    ),
    "run_level": SpecField(
        type=FieldType.string,
        editable=True,
        description=["Defines the state of your Linode after booting."],
    ),
    "virt_mode": SpecField(
        type=FieldType.string,
        editable=True,
        description=["Controls the virtualization mode."],
        choices=["paravirt", "fullvirt"],
    ),
    "interfaces": SpecField(
        type=FieldType.list,
        element_type=FieldType.dict,
        suboptions=linode_instance_interface_spec,
        editable=True,
        description=[
            "A list of network interfaces to apply to the Linode.",
            "See the [Linode API documentation]"
            "(https://techdocs.akamai.com/linode-api/reference/post-add-linode-config).",
        ],
    ),
}

spec_additional_ipv4 = {
    "public": SpecField(
        type=FieldType.bool,
        description="Whether the allocated IPv4 address should be public or private.",
        required=True,
    )
}

linode_instance_placement_group_spec = {
    "id": SpecField(
        type=FieldType.integer,
        description="The id of the placement group.",
        required=True,
    ),
    "compliant_only": SpecField(
        type=FieldType.bool,
        description="Whether the newly added/migrated/resized linode "
        "must be compliant for flexible placement groups.",
        default=False,
    ),
}

linode_instance_spec = {
    "label": SpecField(
        type=FieldType.string,
        description=["The unique label to give this instance."],
    ),
    "type": SpecField(
        type=FieldType.string,
        description=["The Linode Type of the Linode you are creating."],
    ),
    "region": SpecField(
        type=FieldType.string,
        description=[
            "The location to deploy the instance in.",
            "See the [Linode API documentation](https://api.linode.com/v4/regions).",
        ],
    ),
    "image": SpecField(
        type=FieldType.string,
        conflicts_with=["disks", "configs"],
        description=["The image ID to deploy the instance disk from."],
    ),
    "authorized_keys": SpecField(
        type=FieldType.list,
        element_type=FieldType.string,
        description=[
            "A list of SSH public key parts to deploy for the root user."
        ],
    ),
    "authorized_users": SpecField(
        type=FieldType.list,
        element_type=FieldType.string,
        description=["A list of usernames."],
    ),
    "maintenance_policy": SpecField(
        type=FieldType.string,
        description=[
            "The slug of the maintenance policy to apply during maintenance.",
            "NOTE: This field is under v4beta.",
        ],
        choices=["linode/migrate", "linode/power_off_on"],
    ),
    "root_pass": SpecField(
        type=FieldType.string,
        no_log=True,
        description=[
            "The password for the root user.",
            "If not specified, one will be generated.",
            "This generated password will be available in the task success JSON.",
        ],
    ),
    "stackscript_id": SpecField(
        type=FieldType.integer,
        description=[
            "The ID of the StackScript to use when creating the instance.",
            "See the [Linode API documentation]"
            "(https://techdocs.akamai.com/linode-api/reference/get-stack-scripts).",
        ],
    ),
    "stackscript_data": SpecField(
        type=FieldType.dict,
        description=[
            "An object containing arguments to any User Defined Fields present in "
            "the StackScript used when creating the instance.",
            "Only valid when a stackscript_id is provided.",
            "See the [Linode API documentation]"
            "(https://techdocs.akamai.com/linode-api/reference/get-stack-scripts).",
        ],
    ),
    "firewall_id": SpecField(
        type=FieldType.integer,
        description=[
            "The ID of a Firewall this Linode to assign this Linode to."
        ],
    ),
    "state": SpecField(
        type=FieldType.string,
        description=["The desired state of the target."],
        choices=["present", "absent"],
        required=True,
    ),
    "private_ip": SpecField(
        type=FieldType.bool,
        description=[
            "If true, the created Linode will have private networking enabled."
        ],
    ),
    "group": SpecField(
        type=FieldType.string,
        editable=True,
        description=[
            "The group that the instance should be marked under.",
            "Please note, that group labelling is deprecated but still supported.",
            "The encouraged method for marking instances is to use tags.",
        ],
    ),
    "boot_config_label": SpecField(
        type=FieldType.string,
        description=["The label of the config to boot from."],
    ),
    "configs": SpecField(
        type=FieldType.list,
        element_type=FieldType.dict,
        suboptions=linode_instance_config_spec,
        editable=True,
        conflicts_with=["image", "interfaces"],
        description=[
            "A list of Instance configs to apply to the Linode.",
            "See the [Linode API documentation](https://www.linode.com/docs"
            "/api/linode-instances/#configuration-profile-create).",
        ],
    ),
    "disks": SpecField(
        type=FieldType.list,
        element_type=FieldType.dict,
        suboptions=linode_instance_disk_spec,
        editable=True,
        conflicts_with=["image", "interfaces"],
        description=[
            "A list of Disks to create on the Linode.",
            "See the [Linode API documentation](https://www.linode.com/"
            "docs/api/linode-instances/#disk-create).",
        ],
    ),
    "interfaces": SpecField(
        type=FieldType.list,
        element_type=FieldType.dict,
        suboptions=linode_instance_interface_spec,
        conflicts_with=["disks", "configs"],
        description=[
            "A list of network interfaces to apply to the Linode.",
            "See the [Linode API documentation]"
            + "(https://techdocs.akamai.com/linode-api/reference/post-linode-instance).",
        ],
    ),
    "interface_generation": SpecField(
        type=FieldType.string,
        description=[
            "Specifies the interface type for the Linode.",
            "The default value is determined by the interfaces_for_new_linodes "
            + "setting in the account settings.",
        ],
        choices=["legacy_config", "linode"],
    ),
    "linode_interfaces": SpecField(
        type=FieldType.list,
        element_type=FieldType.dict,
        suboptions=linode_interfaces.SPEC_INTERFACE,
        editable=True,
        description=[
            "A list of Linode interfaces to apply to the Linode.",
            "See the [Linode API documentation]"
            + "(https://techdocs.akamai.com/linode-api/reference/post-linode-interface).",
            "NOTE: To upgrade from config (legacy) interfaces, consider using the "
            "linode.cloud.api_request module to make a request to the "
            "(POST linode/instances/{linode_id}/upgrade-interfaces endpoint).",
        ],
    ),
    "allow_implicit_reboots": SpecField(
        type=FieldType.bool,
        description=[
            "Whether the Linode should be implicitly rebooted during operations "
            "that require a certain power status."
        ],
        default=False,
    ),
    "booted": SpecField(
        type=FieldType.bool,
        description=[
            "Whether the new Instance should be booted.",
            "This will default to True if the Instance is deployed from an Image or Backup.",
        ],
    ),
    "backup_id": SpecField(
        type=FieldType.integer,
        description=[
            "The id of the Backup to restore to the new Instance.",
            'May not be provided if "image" is given.',
        ],
    ),
    "metadata": SpecField(
        type=FieldType.dict,
        suboptions=linode_instance_metadata_spec,
        description=["Fields relating to the Linode Metadata service."],
    ),
    "backups_enabled": SpecField(
        type=FieldType.bool,
        description=["Enroll Instance in Linode Backup service."],
    ),
    "wait": SpecField(
        type=FieldType.bool,
        default=True,
        description=[
            'Wait for the instance to have status "running" before returning.'
        ],
    ),
    "wait_timeout": SpecField(
        type=FieldType.integer,
        default=1500,
        description=[
            "The amount of time, in seconds, to wait for an instance to "
            'have status "running".'
        ],
    ),
    "additional_ipv4": SpecField(
        type=FieldType.list,
        element_type=FieldType.dict,
        suboptions=spec_additional_ipv4,
        description=["Additional ipv4 addresses to allocate."],
        editable=False,
    ),
    "rebooted": SpecField(
        type=FieldType.bool,
        description=[
            "If true, the Linode Instance will be rebooted.",
            "NOTE: The instance will only be rebooted if it was "
            "previously in a running state.",
            "To ensure your Linode will always be rebooted, consider "
            "also setting the `booted` field.",
        ],
        default=False,
    ),
    "migration_type": SpecField(
        type=FieldType.string,
        description=[
            "The type of migration to use for Region and Type migrations."
        ],
        choices=["cold", "warm"],
        default="cold",
    ),
    "auto_disk_resize": SpecField(
        type=FieldType.bool,
        description=[
            "Whether implicitly created disks should be resized during a type change operation."
        ],
        default=False,
    ),
    "tags": SpecField(
        type=FieldType.list,
        element_type=FieldType.string,
        description=[
            "An array of tags applied to this object.",
            "Tags are for organizational purposes only.",
        ],
        editable=True,
    ),
    "capabilities": SpecField(
        type=FieldType.list,
        element_type=FieldType.string,
        description=[
            "Read-only. A list of capabilities this compute instance supports.",
        ],
    ),
    "placement_group": SpecField(
        type=FieldType.dict,
        suboptions=linode_instance_placement_group_spec,
        description=["A Placement Group to create this Linode under."],
    ),
    "disk_encryption": SpecField(
        type=FieldType.string,
        description="The disk encryption status of this Linode. "
        + "NOTE: Disk encryption may not currently be available to all users.",
        choices=["enabled", "disabled"],
    ),
    "swap_size": SpecField(
        type=FieldType.integer,
        description=[
            "When deploying from an Image, this field is optional, otherwise it is ignored. "
            "This is used to set the swap disk size for the newly-created Linode."
        ],
    ),
}

SPECDOC_META = SpecDocMeta(
    description=["Manage Linode Instances, Configs, and Disks."],
    requirements=global_requirements,
    author=global_authors,
    options=linode_instance_spec,
    examples=docs.specdoc_examples,
    return_values={
        "instance": SpecReturnValue(
            description="The instance description in JSON serialized form.",
            docs_url="https://techdocs.akamai.com/linode-api/reference/get-linode-instance",
            type=FieldType.dict,
            sample=docs.result_instance_samples,
        ),
        "configs": SpecReturnValue(
            description="A list of configs tied to this Linode Instance.",
            docs_url="https://techdocs.akamai.com/linode-api/reference/get-linode-config",
            type=FieldType.list,
            sample=docs.result_configs_samples,
        ),
        "disks": SpecReturnValue(
            description="A list of disks tied to this Linode Instance.",
            docs_url="https://techdocs.akamai.com/linode-api/reference/get-linode-disk",
            type=FieldType.list,
            sample=docs.result_disks_samples,
        ),
        "networking": SpecReturnValue(
            description="Networking information about this Linode Instance.",
            docs_url="https://techdocs.akamai.com/linode-api/reference/get-linode-ips",
            type=FieldType.dict,
            sample=docs.result_networking_samples,
        ),
        "linode_interfaces": SpecReturnValue(
            description="A list of Linode interfaces tied to this Linode Instance.",
            docs_url="https://techdocs.akamai.com/linode-api/reference/get-linode-interface",
            type=FieldType.list,
            sample=docs.result_linode_interfaces_samples,
        ),
    },
)

# Fields that can be updated on an existing instance
MUTABLE_FIELDS = {"group", "tags", "maintenance_policy"}

linode_instance_config_mutable = {
    "comments",
    "kernel",
    "memory_limit",
    "root_device",
    "run_level",
    "virt_mode",
    "interfaces",
}

DOCUMENTATION = r"""
"""
EXAMPLES = r"""
"""
RETURN = r"""
"""


class LinodeInstance(LinodeModuleBase):
    """Module for creating and destroying Linode Instances"""

    def __init__(self) -> None:
        self.module_arg_spec = SPECDOC_META.ansible_spec

        self.mutually_exclusive = [
            ("image", "disks"),
            ("image", "configs"),
            ("interfaces", "configs"),
            ("interfaces", "disks"),
        ]

        self.results = {
            "changed": False,
            "actions": [],
            "instance": None,
            "configs": None,
            "networking": None,
        }

        self._instance: Optional[Instance] = None
        self._root_pass: str = ""

        self._original_boot_status: Optional[bool] = None
        self._restore_boot_status: bool = False

        super().__init__(
            module_arg_spec=self.module_arg_spec,
            mutually_exclusive=self.mutually_exclusive,
        )

    def _get_instance_by_label(self, label: str) -> Optional[Instance]:
        """Gets a Linode instance by label"""

        try:
            return self.client.linode.instances(Instance.label == label)[0]
        except IndexError:
            return None
        except Exception as exception:
            return self.fail(
                msg="failed to get instance {0}: {1}".format(label, exception)
            )

    def _get_desired_instance_status(self) -> str:
        booted = self.module.params.get("booted")
        disks = self.module.params.get("disks")
        configs = self.module.params.get("configs")

        if (
            not booted
            or (disks is not None and len(disks) > 0)
            or (configs is not None and len(configs) > 0)
        ):
            return "offline"

        return "running"

    def _get_boot_config(self) -> Optional[Config]:
        config_label = self.module.params.get("boot_config_label")

        if config_label is not None:
            # Find the config with the matching label
            return next(
                (
                    config
                    for config in self._instance.configs
                    if config.label == config_label
                ),
                None,
            )

        if len(self._instance.configs) > 0:
            return self._instance.configs[0]

        return None

    def _get_disk_by_label(self, label: str) -> Optional[Disk]:
        # Find the disk with the matching label
        return next(
            (disk for disk in self._instance.disks if disk.label == label), None
        )

    def _get_networking(self) -> Dict[str, Any]:
        return self.client.get(
            "/linode/instances/{0}/ips".format(self._instance.id)
        )

    @staticmethod
    def _device_to_param_mapping(device: Union[Disk, Volume]) -> Dict[str, int]:
        id_key = ""

        if isinstance(device, Volume):
            id_key = "volume_id"

        if isinstance(device, Disk):
            id_key = "disk_id"

        return {id_key: device.id}

    def _compare_param_to_device(
        self, device_param: Dict[str, Any], device: Union[Disk, Volume]
    ) -> bool:
        if device is None or device_param is None:
            return device == device_param

        device_mapping = self._device_to_param_mapping(device)

        disk_label = device_param.get("disk_label")
        if disk_label is not None:
            disk = self._get_disk_by_label(disk_label)
            if disk is None:
                self.fail(msg="invalid disk specified")

            device_param = {"disk_id": disk.id}

        return filter_null_values(device_mapping) == filter_null_values(
            device_param
        )

    @staticmethod
<<<<<<< HEAD
    def _normalize_local_config_interface(
=======
    def _interfaces_equivalent(
>>>>>>> 3a4929f2
        local_interface: Dict[str, Any], remote_interface: Dict[str, Any]
    ) -> bool:
        """
        Returns whether the given user-defined and remote interfaces are equivalent.
        """

        def __compare_ipv4(
            local: Dict[str, Any], remote: Dict[str, Any]
        ) -> bool:
            local, remote = copy.deepcopy(local), copy.deepcopy(remote)

            local_nat = local.pop("nat_1_1", None)
            remote_nat = remote.pop("nat_1_1", None)
            if local_nat is not None:
                if remote_nat is None:
                    return False

                if local_nat not in ("any", remote_nat):
                    return False

            return matching_keys_eq(local, remote)

        def __compare_ipv6_range(
            local: Dict[str, Any], remote: Dict[str, Any]
        ) -> bool:
            local, remote = copy.deepcopy(local), copy.deepcopy(remote)

            # Diff `range` field with respect for semantic equality
            if not pop_and_compare_optional_attribute(
                local, remote, "range", auto_alloc_ranges_equivalent
            ):
                return False

            return matching_keys_eq(local, remote)

        def __compare_ipv6(
            local: Dict[str, Any], remote: Dict[str, Any]
        ) -> bool:
            local, remote = copy.deepcopy(local), copy.deepcopy(remote)

            # Diff ranges
            local_ranges, remote_ranges = local.pop("ranges", []), remote.pop(
                "ranges", []
            )
            if len(local_ranges) != len(remote_ranges):
                return False

            for local_range, remote_range in zip(local_ranges, remote_ranges):
                if not __compare_ipv6_range(local_range, remote_range):
                    return False

            # Diff SLAAC
            local_slaac, remote_slaac = local.pop("slaac", []), remote.pop(
                "slaac", []
            )
            if len(local_slaac) != len(remote_slaac):
                return False

            for local_slaac, remote_slaac in zip(local_slaac, remote_slaac):
                if not __compare_ipv6_range(local_slaac, remote_slaac):
                    return False

            # Compare other matching fields
            return matching_keys_eq(local, remote)

        # Root-level diff
        local_interface = copy.deepcopy(local_interface)
        remote_interface = copy.deepcopy(remote_interface)

        if not pop_and_compare_optional_attribute(
            local_interface, remote_interface, "ipv4", __compare_ipv4
        ):
            return False

        if not pop_and_compare_optional_attribute(
            local_interface, remote_interface, "ipv6", __compare_ipv6
        ):
            return False

        return matching_keys_eq(local_interface, remote_interface)

    @staticmethod
    def _compare_config_interfaces(
        local_interfaces: List[Dict[str, Any]],
        remote_interfaces: List[Dict[str, Any]],
    ) -> bool:
        """
        Returns whether the two interface lists match
        """
        # Lengths are different, return immediately
        if len(local_interfaces) != len(remote_interfaces):
            return False

        for i, local_interface in enumerate(local_interfaces):
            remote_interface = remote_interfaces[i]
<<<<<<< HEAD
            if (
                LinodeInstance._normalize_local_config_interface(
                    local_interface, remote_interface
                )
                != remote_interfaces[i]
=======
            if not LinodeInstance._interfaces_equivalent(
                local_interface, remote_interface
>>>>>>> 3a4929f2
            ):
                return False

        return True

    def _create_instance(self) -> dict:
        """Creates a Linode instance"""
        params = copy.deepcopy(self.module.params)

        if "root_pass" in params.keys() and params.get("root_pass") is None:
            params.pop("root_pass")

        ltype = params.pop("type")
        region = params.pop("region")
        metadata = params.pop("metadata")

        if metadata is not None:
            params["metadata"] = self.client.linode.build_instance_metadata(
                user_data=metadata.get("user_data"),
                encode_user_data=not metadata.get("user_data_encoded"),
            )

        # The API accepts either the `interfaces` or `linode_interfaces` schema
        # depending on the interfaces `interfaces_for_new_linodes` acccount setting
        # and the `interface_generation` instance POST field.
        _linode_interfaces = params.pop("linode_interfaces")
        if _linode_interfaces is not None:
            params["interfaces"] = _linode_interfaces

        result = {"instance": None, "root_pass": ""}

        response = self.client.linode.instance_create(ltype, region, **params)

        # Weird variable return type
        if isinstance(response, tuple):
            result["instance"] = response[0]
            result["root_pass"] = response[1]
        else:
            result["instance"] = response

        return result

    def _param_device_to_device(
        self, device: Dict[str, Any]
    ) -> Union[Disk, Volume, None]:
        if device is None:
            return None

        disk_label = device.get("disk_label")
        disk_id = device.get("disk_id")
        volume_id = device.get("volume_id")

        if disk_label is not None:
            disk = self._get_disk_by_label(disk_label)
            if disk is None:
                self.fail(msg="invalid disk label: {0}".format(disk_label))

            return disk

        if disk_id is not None:
            return Disk(self.client, device.get("disk_id"), self._instance.id)

        if volume_id is not None:
            return Volume(self.client, device.get("volume_id"))

        return None

    def _create_config_register(self, config_params: Dict[str, Any]) -> None:
        device_params = config_params.pop("devices")
        devices = []

        if device_params is not None:
            for device_suffix in ["a", "b", "c", "d", "e", "f", "g", "h"]:
                device_name = "sd{0}".format(device_suffix)
                if device_name not in device_params:
                    continue

                device_dict = device_params.get(device_name)
                devices.append(self._param_device_to_device(device_dict))

        try:
            self._instance.config_create(
                devices=devices, **filter_null_values(config_params)
            )
        except ValueError as err:
            self.fail(msg=";".join(err.args))

        self.register_action(
            "Created config {0}".format(config_params.get("label"))
        )

    def _delete_config_register(self, config: Config) -> None:
        self.register_action("Deleted config {0}".format(config.label))
        config.delete()

    def _create_disk_register(self, **params: Any) -> None:
        size = params.pop("size")

        stackscript_id = params.pop("stackscript_id", None)
        if stackscript_id is not None:
            params["stackscript"] = StackScript(self.client, stackscript_id)

        # StackScript data is expected to be specified as kwargs
        stackscript_data = params.pop("stackscript_data", None)
        if stackscript_data is not None and isinstance(stackscript_data, dict):
            params.update(stackscript_data)

        # Workaround for race condition on implicit events
        # See: TPT-2738
        self.client.polling.wait_for_entity_free(
            entity_type="disks",
            entity_id=self._instance.id,
        )

        create_poller = self.client.polling.event_poller_create(
            "disks", "disk_create", entity_id=self._instance.id
        )
        self._instance.disk_create(size, **params)

        # The disk must be ready before the next disk is created
        create_poller.wait_for_next_event_finished(
            timeout=self._timeout_ctx.seconds_remaining
        )

        self.register_action("Created disk {0}".format(params.get("label")))

    def _delete_disk_register(self, disk: Disk) -> None:
        self.register_action("Deleted disk {0}".format(disk.label))
        disk.delete()

    def _update_config_interfaces(self) -> None:
        config = self._get_boot_config()
        param_interfaces: List[Any] = self.module.params.get("interfaces")

        if config is None or param_interfaces is None:
            return

        param_interfaces = [
            drop_empty_strings(v, recursive=True) for v in param_interfaces
        ]

        remote_interfaces = [
            drop_empty_strings(v._serialize(), recursive=True)
            for v in config.interfaces
        ]

        if self._compare_config_interfaces(param_interfaces, remote_interfaces):
            return

        config.interfaces = [ConfigInterface(**v) for v in param_interfaces]

        config.save()

        self.register_action(
            "Updated interfaces for instance {0} config {1}".format(
                self._instance.label, config.id
            )
        )

    def _update_firewall(self) -> None:
        """
        Handles updates to the firewall_id field.
        """
        firewall_id = self.module.params.get("firewall_id")
        # Nothing to do
        if firewall_id is None:
            return

        # Resolve the expected firewall; fail if firewall doesn't exist
        try:
            firewall = self.client.load(Firewall, firewall_id)
        except ApiError as err:
            # Raise a readable error for missing Firewalls
            if err.status == 404:
                self.fail(
                    msg=f"Could not find Linode Firewall with id {firewall_id}"
                )

            raise err

        # Raise an error if the firewall_id assignment is not currently valid.
        # This is necessary to avoid making a large number of requests to discover
        # Firewalls and reconcile their devices.
        related_devices = [
            v
            for v in firewall.devices
            if v.entity.type == "linode" and v.entity.id == self._instance.id
        ]
        if len(related_devices) < 1:
            self.fail(
                msg="firewall_id can not be updated after Linode creation. "
                "To update Firewall attachments, refer to the 'firewall' "
                "and 'firewall_device' modules."
            )

    def _wait_for_instance_status(self, status: str) -> None:
        def poll_func() -> bool:
            self._instance.invalidate()
            return self._instance.status == status

        try:
            poll_condition(poll_func, 4, self._timeout_ctx.seconds_remaining)
        except polling.TimeoutException:
            self.fail(
                f"failed to wait for instance to reach status {status}: timeout period expired"
            )

    def _update_type(self) -> None:
        """
        Handles updates on the type field.
        """

        new_type = self.module.params.get("type")
        auto_disk_resize = self.module.params.get("auto_disk_resize")
        migration_type = self.module.params.get("migration_type")

        # Graceful handling for a potential edge case
        # where the type is stored as a string rather than
        # an instance of the Type class.
        current_type = self._instance.type
        if isinstance(current_type, linode_api4.Type):
            current_type = current_type.id

        previously_booted = self._instance.status == "running"

        if new_type is None or new_type == current_type:
            return

        resize_poller = self.client.polling.event_poller_create(
            "linode", "linode_resize", entity_id=self._instance.id
        )

        self.client.polling.wait_for_entity_free(
            "linode",
            self._instance.id,
            timeout=self._timeout_ctx.seconds_remaining,
        )

        self._instance.resize(
            new_type=new_type,
            allow_auto_disk_resize=auto_disk_resize,
            migration_type=migration_type,
        )

        self.register_action(
            f"Resized instance from type {self._instance.type.id} to {new_type}"
        )

        resize_poller.wait_for_next_event_finished(
            timeout=self._timeout_ctx.seconds_remaining
        )

        # The boot process for the instance is handled implicitly by the resize operation,
        # so we wait for the instance to reach running status if necessary.
        if previously_booted:
            self._wait_for_instance_status("running")

    def _update_region(self) -> None:
        """
        Handles updates on the region field.
        """

        new_region = self.module.params.get("region")
        migration_type = self.module.params.get("migration_type")

        # Graceful handling for a potential edge case
        # where the region is stored as a string rather than
        # an instance of the Region class.
        current_region = self._instance.region
        if isinstance(current_region, linode_api4.Region):
            current_region = current_region.id

        if new_region is None or new_region == current_region:
            return

        migration_poller = self.client.polling.event_poller_create(
            "linode", "linode_migrate_datacenter", entity_id=self._instance.id
        )

        self.client.polling.wait_for_entity_free(
            "linode",
            self._instance.id,
            timeout=self._timeout_ctx.seconds_remaining,
        )

        # TODO: Include type change in request if necessary
        # so only one migration needs to be run.
        self._instance.initiate_migration(
            region=new_region,
            migration_type=migration_type,
        )

        self.register_action(
            f"Migrated Instance from {self._instance.region.id} to {new_region}"
        )

        migration_poller.wait_for_next_event_finished(
            timeout=self._timeout_ctx.seconds_remaining
        )

    def _update_config(
        self, config: Config, config_params: Dict[str, Any]
    ) -> None:
        should_update = False
        params = filter_null_values(config_params)

        for key, new_value in params.items():
            if not hasattr(config, key):
                continue

            old_value = parse_linode_types(getattr(config, key))

            # Special handling for the ConfigInterface type
            if key == "interfaces":
                old_value = filter_null_values_recursive(
                    [
                        # v is implicitly flattened to a dict in parse_linode_types(...)
                        drop_empty_strings(v, recursive=True)
                        for v in old_value
                    ]
                )
                new_value = filter_null_values_recursive(
                    [drop_empty_strings(v, recursive=True) for v in new_value]
                )

                if not self._compare_config_interfaces(new_value, old_value):
                    should_update = True
                    config.interfaces = new_value
                    self.register_action(
                        f"Updated Interfaces for Config {config.id}: "
                        f"{json.dumps(old_value)} -> {json.dumps(new_value)}"
                    )

                continue

            # Special diffing due to handling in linode_api4-python
            if key == "devices":
                for device_key, device in vars(config.devices).items():
                    if not self._compare_param_to_device(
                        new_value[device_key], device
                    ):
                        self.fail(
                            msg="failed to update config: {0} is a non-mutable field".format(
                                "devices"
                            )
                        )

                continue

            if new_value != old_value:
                if key in linode_instance_config_mutable:
                    setattr(config, key, new_value)
                    self.register_action(
                        'Updated Config {0}: "{1}" -> "{2}"'.format(
                            key, old_value, new_value
                        )
                    )
                    should_update = True
                    continue

                self.fail(
                    msg="failed to update config: {0} is a non-mutable field".format(
                        key
                    )
                )

        if should_update:
            config.save()

    def _update_configs(self) -> None:
        current_configs = self._instance.configs

        if self.module.params.get("image") is not None:
            return

        config_params = self.module.params["configs"] or []
        config_map: Dict[str, Config] = {}

        for config in current_configs:
            config_map[config.label] = config

        for config in config_params:
            config_label = config["label"]

            if config_label in config_map:
                self._update_config(config_map[config_label], config)

                del config_map[config_label]
                continue

            self._create_config_register(config)

        for config in config_map.values():
            self._delete_config_register(config)

    def _update_disk(self, disk: Disk, disk_params: Dict[str, Any]) -> None:
        new_size = disk_params.pop("size")

        if disk.size != new_size:
            resize_poller = self.client.polling.event_poller_create(
                "disks", "disk_resize", entity_id=self._instance.id
            )

            disk.resize(new_size)

            resize_poller.wait_for_next_event_finished(
                timeout=self._timeout_ctx.seconds_remaining
            )

            self.register_action(
                "Resized disk {0}: {1} -> {2}".format(
                    disk.label, disk.size, new_size
                )
            )
            disk._api_get()

        handle_updates(
            disk,
            filter_null_values(disk_params),
            set(),
            self.register_action,
        )

    def _update_disks(self) -> None:
        current_disks = self._instance.disks

        # Instances with implicit disks should be ignored
        if self.module.params.get("image") is not None:
            return

        disk_params = self.module.params["disks"] or []

        disk_map: Dict[str, Disk] = {}

        for disk in current_disks:
            disk_map[disk.label] = disk

        for disk in disk_params:
            disk_label = disk["label"]

            if disk_label in disk_map:
                self._update_disk(disk_map[disk_label], disk)

                del disk_map[disk_label]
                continue

            self._create_disk_register(**disk)

        if len(disk_map.values()) > 0:
            self.fail(
                msg="unable to update disks: disks must be removed manually"
            )

    def _update_instance(self) -> None:
        """Update instance handles all update functionality for the current instance"""

        params = filter_null_values(self.module.params)

        update_params = {
            k: v
            for k, v in params.items()
            if k
            not in (
                "configs",
                "disks",
                "boot_config_label",
                "reboot",
                "backups_enabled",
                "type",
                "region",
                "placement_group",
            )
        }

        handle_updates(
            self._instance, update_params, MUTABLE_FIELDS, self.register_action
        )

        backups_enabled = params.get("backups_enabled")
        if (
            backups_enabled is not None
            and self._instance.backups.enabled != backups_enabled
        ):
            if backups_enabled:
                self._instance.enable_backups()
                self.register_action("Linode instance backups enabled")
            else:
                self._instance.cancel_backups()
                self.register_action("Linode instance backups cancelled")

        needs_private_ip = self.module.params.get("private_ip")
        additional_ipv4 = self.module.params.get("additional_ipv4")

        if needs_private_ip or additional_ipv4:
            ipv4_length = len(additional_ipv4 or [])

            min_ips = 2 if needs_private_ip else 1
            if ipv4_length != len(getattr(self._instance, "ipv4")) - min_ips:
                self.fail(
                    "failed to update instance {0}: additional_ipv4 is a "
                    "non-updatable field".format(self._instance.label)
                )

        pg = params.get("placement_group")
        if pg is not None:
            if pg.get("id") != self._instance.placement_group.id:
                self.fail(
                    "failed to update instance {0}: placement_group.id is a "
                    "non-updatable field".format(self._instance.label)
                )
            if pg.get("compliant_only"):
                self.warn(
                    "placement_group.compliant_only is non-updatable and only can be "
                    "specified in the instance creation."
                )

        # Update config interfaces
        self._update_config_interfaces()

        # Update Linode interfaces
        linode_interfaces.update_linode_interfaces(self, self._instance)

        # Handle updating on the target Firewall ID
        self._update_firewall()

        # Handle migrating the instance if necessary
        self._update_region()

        # Handle updating the instance type
        self._update_type()

    def _handle_instance_boot(self) -> None:
        boot_status = self.module.params.get("booted")
        should_poll = self.module.params.get("wait")

        if boot_status is None and self._restore_boot_status:
            boot_status = self._original_boot_status

        # Wait for instance to not be busy
        self.client.polling.wait_for_entity_free(
            "linode",
            self._instance.id,
            self._timeout_ctx.seconds_remaining,
        )

        self._instance._api_get()

        event_poller = None

        if boot_status and resolve_terminal_status(self._instance) != "running":
            event_poller = self.client.polling.event_poller_create(
                "linode",
                "linode_boot",
                entity_id=self._instance.id,
            )

            self._instance.boot(self._get_boot_config())
            self.register_action(
                "Booted instance {0}".format(self.module.params.get("label"))
            )

        if (
            not boot_status
            and resolve_terminal_status(self._instance) != "offline"
        ):
            event_poller = self.client.polling.event_poller_create(
                "linode",
                "linode_shutdown",
                entity_id=self._instance.id,
            )

            self._instance.shutdown()
            self.register_action(
                "Shutdown instance {0}".format(self.module.params.get("label"))
            )

        if should_poll and event_poller is not None:
            # Poll for the instance to be booted if necessary
            event_poller.wait_for_next_event_finished(
                timeout=self._timeout_ctx.seconds_remaining
            )

    def _handle_instance_reboot(self) -> None:
        if not self.module.params.get("rebooted"):
            return

        should_poll = self.module.params.get("wait")

        # We don't want to reboot if the Linode is already offline
        if resolve_terminal_status(self._instance) != "running":
            return

        # Wait for instance to not be busy
        self.client.polling.wait_for_entity_free(
            "linode",
            self._instance.id,
            self._timeout_ctx.seconds_remaining,
        )

        self._instance._api_get()

        reboot_poller = self.client.polling.event_poller_create(
            "linode", "linode_reboot", entity_id=self._instance.id
        )

        self._instance.reboot()
        self.register_action(
            "Rebooted instance {}".format(self._instance.label)
        )

        if should_poll:
            reboot_poller.wait_for_next_event_finished(
                timeout=self._timeout_ctx.seconds_remaining
            )

    def _handle_present(self) -> None:
        """Updates the instance defined in kwargs"""

        label = self.module.params.get("label")
        should_wait = self.module.params.get("wait")

        self._instance = self._get_instance_by_label(label)
        already_exists = self._instance is not None

        if not already_exists:
            create_poller = self.client.polling.event_poller_create(
                "linode", "linode_create"
            )

            result = self._create_instance()

            self._instance = cast(Instance, result.get("instance"))
            self._root_pass = str(result.get("root_pass"))

            self.register_action("Created instance {0}".format(label))

            create_poller.set_entity_id(self._instance.id)

            if should_wait:
                create_poller.wait_for_next_event_finished(
                    timeout=self._timeout_ctx.seconds_remaining
                )

            if self.module.params.get("additional_ipv4") is not None:
                additional_ip_types = self.module.params.get("additional_ipv4")

                for ip_type in additional_ip_types:
                    self._instance.ip_allocate(public=ip_type["public"])

            self._original_boot_status = (
                resolve_terminal_status(self._instance) == "running"
            )
        else:
            self._original_boot_status = (
                resolve_terminal_status(self._instance) == "running"
            )
            self._update_instance()

        # Wait for Linode to not be busy if configs or disks need to be created
        # This eliminates the need for unnecessary polling
        disks = self.module.params.get("disks") or []
        configs = self.module.params.get("configs") or []

        if len(configs) > 0 or len(disks) > 0:
            self.client.polling.wait_for_entity_free(
                "linode",
                self._instance.id,
                self._timeout_ctx.seconds_remaining,
            )

            self._update_disks()
            self._update_configs()

        # Don't reboot on instance creation
        if self.module.params.get("rebooted") is not None and already_exists:
            self._handle_instance_reboot()

        if (
            self.module.params.get("booted") is not None
            or self._restore_boot_status
        ):
            self._handle_instance_boot()

        self._instance.invalidate()
        self._instance._api_get()

        inst_result = self._instance._raw_json
        inst_result["root_pass"] = self._root_pass

        self.results["instance"] = inst_result
        self.results["configs"] = paginated_list_to_json(self._instance.configs)
        self.results["disks"] = paginated_list_to_json(self._instance.disks)
        self.results["networking"] = self._get_networking()

        self.results["linode_interfaces"] = paginated_list_to_json(
            self._instance.interfaces
        )

    def _handle_absent(self) -> None:
        """Destroys the instance defined in kwargs"""
        label = self.module.params.get("label")

        self._instance = self._get_instance_by_label(label)

        if self._instance is not None:
            self.results["instance"] = self._instance._raw_json
            self.results["configs"] = paginated_list_to_json(
                self._instance.configs
            )
            self.results["disks"] = paginated_list_to_json(self._instance.disks)
            self.results["networking"] = self._get_networking()

            self.results["linode_interfaces"] = paginated_list_to_json(
                self._instance.interfaces
            )

            self.register_action("Deleted instance {0}".format(label))
            self._instance.delete()

    def exec_module(self, **kwargs: Any) -> Optional[dict]:
        """Entrypoint for Instance module"""

        state = kwargs.get("state")

        if state == "absent":
            self._handle_absent()
            return self.results

        self._handle_present()

        return self.results


def main() -> None:
    """Constructs and calls the Linode instance module"""

    LinodeInstance()


if __name__ == "__main__":
    main()<|MERGE_RESOLUTION|>--- conflicted
+++ resolved
@@ -840,11 +840,7 @@
         )
 
     @staticmethod
-<<<<<<< HEAD
-    def _normalize_local_config_interface(
-=======
     def _interfaces_equivalent(
->>>>>>> 3a4929f2
         local_interface: Dict[str, Any], remote_interface: Dict[str, Any]
     ) -> bool:
         """
@@ -940,16 +936,8 @@
 
         for i, local_interface in enumerate(local_interfaces):
             remote_interface = remote_interfaces[i]
-<<<<<<< HEAD
-            if (
-                LinodeInstance._normalize_local_config_interface(
-                    local_interface, remote_interface
-                )
-                != remote_interfaces[i]
-=======
             if not LinodeInstance._interfaces_equivalent(
                 local_interface, remote_interface
->>>>>>> 3a4929f2
             ):
                 return False
 
