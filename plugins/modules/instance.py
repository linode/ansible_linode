--- conflicted
+++ resolved
@@ -40,29 +40,24 @@
     # handled in module_utils.linode_common
     pass
 
-<<<<<<< HEAD
-linode_instance_metadata_spec = dict(
-    user_data=SpecField(
+linode_instance_metadata_spec = {
+    "user_data": SpecField(
         type=FieldType.string,
         description=[
             "The user-defined data to supply for the Linode through the Metadata service."
         ],
     ),
-    user_data_encoded=SpecField(
+    "user_data_encoded": SpecField(
         type=FieldType.bool,
         description=[
             "Whether the user_data field content is already encoded in Base64."
         ],
         default=False,
     ),
-)
-
-linode_instance_disk_spec = dict(
-    authorized_keys=SpecField(
-=======
+}
+
 linode_instance_disk_spec = {
     "authorized_keys": SpecField(
->>>>>>> 3d20a557
         type=FieldType.list,
         element_type=FieldType.string,
         description=[
@@ -388,20 +383,16 @@
             'May not be provided if "image" is given.',
         ],
     ),
-<<<<<<< HEAD
-    metadata=SpecField(
+    "metadata": SpecField(
         type=FieldType.dict,
         suboptions=linode_instance_metadata_spec,
         description=["Fields relating to the Linode Metadata service."],
     ),
-    wait=SpecField(
-=======
     "backups_enabled": SpecField(
         type=FieldType.bool,
         description=["Enroll Instance in Linode Backup service."],
     ),
     "wait": SpecField(
->>>>>>> 3d20a557
         type=FieldType.bool,
         default=True,
         description=[
