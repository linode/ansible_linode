SHELL := /bin/bash
COLLECTIONS_PATH ?= ~/.ansible/collections
DOCS_PATH ?= docs
COLLECTION_VERSION ?=

TEST_API_URL ?= https://api.linode.com/
TEST_API_VERSION ?= v4beta
TEST_API_CA ?=

TEST_ARGS := -v
<<<<<<< HEAD
TEST_API_URL ?= https://api.linode.com/
TEST_API_VERSION ?= v4beta
TEST_CA_FILE ?=
=======
>>>>>>> 3ee3aabf
INTEGRATION_CONFIG := ./tests/integration/integration_config.yml

clean:
	rm -f *.tar.gz && rm -rf galaxy.yml

build: deps clean gendocs
	python scripts/render_galaxy.py $(COLLECTION_VERSION) && ansible-galaxy collection build

publish: build
	@if test "$(GALAXY_TOKEN)" = ""; then \
	  echo "GALAXY_TOKEN must be set"; \
	  exit 1; \
	fi
	ansible-galaxy collection publish --token $(GALAXY_TOKEN) *.tar.gz

install: build
	ansible-galaxy collection install *.tar.gz --force -p $(COLLECTIONS_PATH)

deps:
	pip install --upgrade -r requirements.txt -r requirements-dev.txt

lint:
	pylint plugins

	mypy plugins/modules
	mypy plugins/inventory

	isort --check-only plugins
	autoflake --check plugins --quiet
	black --check plugins

black:
	black plugins

isort:
	isort plugins

autoflake:
	autoflake plugins

format: black isort autoflake

gendocs:
	rm -rf $(DOCS_PATH)/modules $(DOCS_PATH)/inventory
	mkdir -p $(DOCS_PATH)/modules $(DOCS_PATH)/inventory

	DOCS_PATH=$(DOCS_PATH) ./scripts/specdoc_generate.sh
	ansible-doc-extractor --template=template/module.rst.j2 $(DOCS_PATH)/inventory plugins/inventory/*.py
	python scripts/render_readme.py $(COLLECTION_VERSION)

integration-test: create-integration-config
	ansible-test integration $(TEST_ARGS)

test: integration-test

testall: create-integration-config
	./scripts/test_all.sh

unittest:
	ansible-test units --target-python default

create-integration-config:
ifneq ("${LINODE_TOKEN}", "")
	@echo "api_token: ${LINODE_TOKEN}" > $(INTEGRATION_CONFIG);
else ifneq ("${LINODE_API_TOKEN}", "")
	@echo "api_token: ${LINODE_API_TOKEN}" > $(INTEGRATION_CONFIG);
else
	echo "LINODE_API_TOKEN must be set"; \
	exit 1;
endif
	@echo "ua_prefix: E2E" >> $(INTEGRATION_CONFIG)
	@echo "api_url: $(TEST_API_URL)" >> $(INTEGRATION_CONFIG)
	@echo "api_version: $(TEST_API_VERSION)" >> $(INTEGRATION_CONFIG)
<<<<<<< HEAD
	@echo "ca_file: $(TEST_CA_FILE)" >> $(INTEGRATION_CONFIG)
=======
	@echo "ca_file: $(TEST_API_CA)" >> $(INTEGRATION_CONFIG)
>>>>>>> 3ee3aabf
<|MERGE_RESOLUTION|>--- conflicted
+++ resolved
@@ -8,12 +8,6 @@
 TEST_API_CA ?=
 
 TEST_ARGS := -v
-<<<<<<< HEAD
-TEST_API_URL ?= https://api.linode.com/
-TEST_API_VERSION ?= v4beta
-TEST_CA_FILE ?=
-=======
->>>>>>> 3ee3aabf
 INTEGRATION_CONFIG := ./tests/integration/integration_config.yml
 
 clean:
@@ -87,8 +81,4 @@
 	@echo "ua_prefix: E2E" >> $(INTEGRATION_CONFIG)
 	@echo "api_url: $(TEST_API_URL)" >> $(INTEGRATION_CONFIG)
 	@echo "api_version: $(TEST_API_VERSION)" >> $(INTEGRATION_CONFIG)
-<<<<<<< HEAD
-	@echo "ca_file: $(TEST_CA_FILE)" >> $(INTEGRATION_CONFIG)
-=======
-	@echo "ca_file: $(TEST_API_CA)" >> $(INTEGRATION_CONFIG)
->>>>>>> 3ee3aabf
+	@echo "ca_file: $(TEST_API_CA)" >> $(INTEGRATION_CONFIG)