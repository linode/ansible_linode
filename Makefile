--- conflicted
+++ resolved
@@ -27,11 +27,7 @@
 	ansible-galaxy collection install *.tar.gz --force -p $(COLLECTIONS_PATH)
 
 deps:
-<<<<<<< HEAD
-	pip install --upgrade -r requirements.txt -r requirements-dev.txt
-=======
 	pip install -r requirements.txt -r requirements-dev.txt --upgrade
->>>>>>> 15b78af3
 
 lint:
 	pylint plugins
