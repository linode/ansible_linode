- name: domain_list
  block:
    - set_fact:
        r: "{{ 1000000000 | random }}"

    - name: Create a domain
      linode.cloud.domain:
        description: 'really cool domain'
        domain: 'ansible-test-domain-{{ r }}.com'
        expire_sec: 300
        master_ips:
          - '127.0.0.1'
        refresh_sec: 3600
        retry_sec: 7200
        soa_email: 'realemail@example.com'
        status: 'active'
        ttl_sec: 14400
        type: 'master'
        state: present
      register: create

    - name: Assert domain created
      assert:
        that:
          - create.domain.description == 'really cool domain'
          - create.domain.expire_sec == 300
          - create.domain.master_ips[0] == '127.0.0.1'
          - create.domain.refresh_sec == 3600
          - create.domain.retry_sec == 7200
          - create.domain.soa_email == 'realemail@example.com'
          - create.domain.status == 'active'
          - create.domain.ttl_sec == 14400
          - create.domain.type == 'master'

    - name: List domains with no filter
      linode.cloud.domain_list:
      register: no_filter

    - assert:
        that:
          - no_filter.domains | length >= 1

    - name: List domains with filter on domain
      linode.cloud.domain_list:
        order_by: created
        order: desc
        filters:
          - name: domain
            values: ansible-test-domain-{{ r }}.com
      register: filter

    - assert:
        that:
          - filter.domains | length >= 1
          - filter.domains[0].domain == 'ansible-test-domain-{{ r }}.com'
  always:
    - ignore_errors: yes
      block:
        - name: Delete the domain
          linode.cloud.domain:
            domain: '{{ create.domain.domain }}'
            state: absent
          register: delete

        - name: Assert domain delete succeeded
          assert:
            that:
              - delete.changed
              - delete.domain.id == create.domain.id
  environment:
    LINODE_UA_PREFIX: '{{ ua_prefix }}'
    LINODE_API_TOKEN: '{{ api_token }}'
    LINODE_API_URL: '{{ api_url }}'
    LINODE_API_VERSION: '{{ api_version }}'
<<<<<<< HEAD
    LINODE_CA: '{{ ca_file }}'
=======
    LINODE_CA: '{{ ca_file or "" }}'
>>>>>>> 15b78af3
<|MERGE_RESOLUTION|>--- conflicted
+++ resolved
@@ -72,8 +72,4 @@
     LINODE_API_TOKEN: '{{ api_token }}'
     LINODE_API_URL: '{{ api_url }}'
     LINODE_API_VERSION: '{{ api_version }}'
-<<<<<<< HEAD
-    LINODE_CA: '{{ ca_file }}'
-=======
     LINODE_CA: '{{ ca_file or "" }}'
->>>>>>> 15b78af3
