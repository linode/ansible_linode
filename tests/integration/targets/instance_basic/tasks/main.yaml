- name: instance_basic
  block:
    - set_fact:
        r: "{{ 1000000000 | random }}"

    - name: List regions that support PGs
      linode.cloud.region_list: {}
      register: all_regions

    - set_fact:
        pg_region: '{{ (all_regions.regions | selectattr("capabilities", "search", "Placement Group") | selectattr("capabilities", "search", "Maintenance Policy") | list)[0].id }}'

    - name: Get account_settings
      linode.cloud.account_settings:
        state: 'present'
      register: account_info

    - name: Get account_settings
      linode.cloud.account_settings:
        state: 'present'
      register: account_info

    - name: Create a Linode instance without a root password
      linode.cloud.instance:
        label: 'ansible-test-nopass-{{ r }}'
        region: '{{ pg_region }}'
        type: g6-standard-1
        image: linode/ubuntu22.04
        private_ip: true
        wait: false
        state: present
        firewall_id: '{{ firewall_id }}'
      register: create

    - name: Assert instance created
      assert:
        that:
          - create.changed
          - create.instance.ipv4|length > 1
          - create.networking.ipv4.public[0].address != None
          - create.instance.maintenance_policy == account_info.account_settings.maintenance_policy

    - name: Create a Linode instance with additional ips and without a root password
      linode.cloud.instance:
        label: 'ansible-test-additional-ips-nopass-{{ r }}'
        region: '{{ pg_region }}'
        type: g6-standard-1
        image: linode/ubuntu22.04
        private_ip: true
        wait: false
        state: present
        additional_ipv4:
          - public: true
        firewall_id: '{{ firewall_id }}'
      register: create_additional_ips

    - name: Assert instance created
      assert:
        that:
          - create_additional_ips.changed
          - create_additional_ips.instance.ipv4|length == 3
          - create_additional_ips.networking.ipv4.public[0].address != None

    - name: Update the instance region and type
      linode.cloud.instance:
        label: '{{ create.instance.label }}'
        region: '{{ pg_region }}'
        type: g6-standard-2
        image: linode/ubuntu22.04
        private_ip: true
        state: present
      register: invalid_update
      failed_when:
        - invalid_update.changed == false

    - name: Update label with invalid string
      linode.cloud.instance:
        label: '!!Invalid!!'
        region: '{{ pg_region }}'
        type: g6-standard-2
        image: linode/ubuntu22.04
        private_ip: true
        state: present
      register: invalid_update
      failed_when:
        - invalid_update.changed == true

    - name: Attempt to add additional ips to an instance
      linode.cloud.instance:
        label: '{{ create_additional_ips.instance.label }}'
        region: '{{ pg_region }}'
        type: g6-standard-1
        image: linode/ubuntu22.04
        private_ip: true
        wait: false
        state: present
        additional_ipv4:
          - public: true
          - public: true
      register: invalid_update_add_ips
      failed_when:
        - "'additional_ipv4' not in invalid_update_add_ips.msg"

    - name: Attempt to remove additional ips from an instance
      linode.cloud.instance:
        label: '{{ create_additional_ips.instance.label }}'
        region: '{{ pg_region }}'
        type: g6-standard-1
        image: linode/ubuntu22.04
        private_ip: true
        wait: false
        state: present
      register: invalid_update_remove_ips
      failed_when:
        - "'additional_ipv4' not in invalid_update_remove_ips.msg"

    - name: Determine opposite of maintenance_policy
      set_fact:
        toggled_maintenance_policy: >-
          {{ 'linode/power_off_on' if account_info.account_settings.maintenance_policy == 'linode/migrate'
             else 'linode/migrate' }}
          
    - set_fact:
        updated_label: '{{ create.instance.label }}-updated'

    - name: Update the instance
      linode.cloud.instance:
        label: '{{ updated_label }}'
        region: '{{ pg_region }}'
        type: g6-standard-1
        image: linode/ubuntu22.04
        private_ip: true
        maintenance_policy: '{{ toggled_maintenance_policy }}'
        state: present
      register: update

    - name: Assert update
      assert:
        that:
<<<<<<< HEAD
=======
          - update.instance.group == 'funny'
>>>>>>> c4d97563
          - update.instance.maintenance_policy == toggled_maintenance_policy
          - update.instance.label == updated_label

    - name: Get info about the instance by id
      linode.cloud.instance_info:
        id: '{{ create.instance.id }}'
      register: info_id

    - name: Assert instance info
      assert:
        that:
          - info_id.instance.ipv4|length > 1
          - info_id.instance.region == pg_region
          - info_id.configs|length == 1
          - info_id.networking.ipv4.public[0].address != None
          - info_id.instance.capabilities == create.instance.capabilities
<<<<<<< HEAD
          - info_id.instance.maintenance_policy == account_info.account_settings.maintenance_policy
=======
          - info_id.instance.maintenance_policy == toggled_maintenance_policy
>>>>>>> c4d97563

    - name: Get info about the instance by label
      linode.cloud.instance_info:
        label: '{{ updated_label }}'
      register: info_label

    - name: Assert instance info
      assert:
        that:
          - info_label.instance.ipv4|length > 1
          - info_label.instance.region == pg_region
          - info_label.configs|length == 1

    - name: Create a Linode placement group
      linode.cloud.placement_group:
        label: 'ansible-test-{{ r }}'
        region: '{{ pg_region }}'
        placement_group_type: anti_affinity:local
        placement_group_policy: flexible
        state: present
      register: pg_created

    - name: Create a Linode instance under a placement group
      linode.cloud.instance:
        label: 'ansible-test-pg-{{ r }}'
        type: g6-nanode-1
        region: '{{ pg_region }}'
        placement_group:
          id: '{{ pg_created.placement_group.id }}'
          compliant_only: false
        state: present
      register: instance_pg

    - name: Assert instance under a placement group
      assert:
        that:
          instance_pg.instance.placement_group.id == pg_created.placement_group.id

  always:
    - ignore_errors: true
      block:
        - name: Delete a Linode instance
          linode.cloud.instance:
            label: '{{ update.instance.label }}'
            state: absent
          register: delete_nopass

        - name: Assert instance delete succeeded
          assert:
            that:
              - delete_nopass.changed
              - delete_nopass.instance.id == update.instance.id

        - name: Delete a Linode instance
          linode.cloud.instance:
            label: '{{ create_additional_ips.instance.label }}'
            state: absent
          register: delete_nopass_ips

        - name: Assert instance delete succeeded
          assert:
            that:
              - delete_nopass_ips.changed
              - delete_nopass_ips.instance.id == create_additional_ips.instance.id

        - name: Delete a Linode instance
          linode.cloud.instance:
            label: '{{ instance_pg.instance.label }}'
            state: absent
          register: delete_instance_pg

        - name: Assert instance delete succeeded
          assert:
            that:
              - delete_instance_pg.changed
              - delete_instance_pg.instance.id == instance_pg.instance.id

        - name: Delete a placement group
          linode.cloud.placement_group:
            label: '{{ pg_created.placement_group.label }}'
            state: absent
          register: pg_deleted

        - name: Assert placement group is deleted
          assert:
            that:
              - pg_deleted.changed
              - pg_deleted.placement_group.id == pg_created.placement_group.id

  environment:
    LINODE_UA_PREFIX: '{{ ua_prefix }}'
    LINODE_API_TOKEN: '{{ api_token }}'
    LINODE_API_URL: '{{ api_url }}'
    LINODE_API_VERSION: '{{ api_version }}'
    LINODE_CA: '{{ ca_file or "" }}'
<|MERGE_RESOLUTION|>--- conflicted
+++ resolved
@@ -137,10 +137,6 @@
     - name: Assert update
       assert:
         that:
-<<<<<<< HEAD
-=======
-          - update.instance.group == 'funny'
->>>>>>> c4d97563
           - update.instance.maintenance_policy == toggled_maintenance_policy
           - update.instance.label == updated_label
 
@@ -157,11 +153,7 @@
           - info_id.configs|length == 1
           - info_id.networking.ipv4.public[0].address != None
           - info_id.instance.capabilities == create.instance.capabilities
-<<<<<<< HEAD
           - info_id.instance.maintenance_policy == account_info.account_settings.maintenance_policy
-=======
-          - info_id.instance.maintenance_policy == toggled_maintenance_policy
->>>>>>> c4d97563
 
     - name: Get info about the instance by label
       linode.cloud.instance_info:
