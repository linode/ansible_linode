--- conflicted
+++ resolved
@@ -109,16 +109,14 @@
       failed_when:
         - "'additional_ipv4' not in invalid_update_remove_ips.msg"
 
-<<<<<<< HEAD
     - name: Determine opposite of maintenance_policy
       set_fact:
         toggled_maintenance_policy: >-
           {{ 'linode/power_off_on' if account_info.account_settings.maintenance_policy == 'linode/migrate'
              else 'linode/migrate' }}
-=======
+          
     - set_fact:
         updated_label: '{{ create.instance.label }}-updated'
->>>>>>> 083e9343
 
     - name: Update the instance
       linode.cloud.instance:
@@ -134,12 +132,9 @@
     - name: Assert update
       assert:
         that:
-<<<<<<< HEAD
           - update.instance.group == 'funny'
           - update.instance.maintenance_policy == toggled_maintenance_policy
-=======
           - update.instance.label == updated_label
->>>>>>> 083e9343
 
     - name: Get info about the instance by id
       linode.cloud.instance_info:
