name: Notify Dev DX Channel on Release
on:
  release:
    types: [published]
  workflow_dispatch: null

jobs:
  notify:
    if: github.repository == 'linode/ansible_linode'
    runs-on: ubuntu-latest
    steps:
      - name: Notify Slack - Main Message
        id: main_message
        uses: slackapi/slack-github-action@v2.0.0
        with:
          channel-id: ${{ secrets.DEV_DX_SLACK_CHANNEL_ID }}
          payload: |
            {
              "blocks": [
                {
                  "type": "section",
                  "text": {
                    "type": "mrkdwn",
                    "text": "*New Release Published: _ansible_linode_ <${{ github.event.release.html_url }}|${{ github.event.release.tag_name }}> is now live!* :tada:"
                  }
                }
              ]
            }
        env:
<<<<<<< HEAD
=======
          SLACK_BOT_TOKEN: ${{ secrets.SLACK_BOT_TOKEN }}

      - name: Notify Slack - Threaded Release Notes
        uses: slackapi/slack-github-action@v2.0.0
        with:
          channel-id: ${{ secrets.DEV_DX_SLACK_CHANNEL_ID }}
          payload: |
            {
              "thread_ts": "${{ steps.main_message.outputs.ts }}",
              "text": "*<${{ github.event.release.html_url }}| ${{ github.event.release.tag_name }} Release notes>*"
            }
        env:
>>>>>>> 79dd9689
          SLACK_BOT_TOKEN: ${{ secrets.SLACK_BOT_TOKEN }}<|MERGE_RESOLUTION|>--- conflicted
+++ resolved
@@ -27,19 +27,4 @@
               ]
             }
         env:
-<<<<<<< HEAD
-=======
-          SLACK_BOT_TOKEN: ${{ secrets.SLACK_BOT_TOKEN }}
-
-      - name: Notify Slack - Threaded Release Notes
-        uses: slackapi/slack-github-action@v2.0.0
-        with:
-          channel-id: ${{ secrets.DEV_DX_SLACK_CHANNEL_ID }}
-          payload: |
-            {
-              "thread_ts": "${{ steps.main_message.outputs.ts }}",
-              "text": "*<${{ github.event.release.html_url }}| ${{ github.event.release.tag_name }} Release notes>*"
-            }
-        env:
->>>>>>> 79dd9689
           SLACK_BOT_TOKEN: ${{ secrets.SLACK_BOT_TOKEN }}